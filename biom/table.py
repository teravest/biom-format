--- conflicted
+++ resolved
@@ -1995,15 +1995,11 @@
 
         Examples
         --------
-<<<<<<< HEAD
         >>> from h5py import File # doctest: +SKIP
         >>> from biom.table import Table
         >>> f = File('rich_sparse_otu_table_hdf5.biom') # doctest: +SKIP
         >>> t = Table.from_hdf5(f) # doctest: +SKIP
 
-=======
-        ### is it okay to actually create files in doctest?
->>>>>>> f595430a
         """
         if not HAVE_H5PY:
             raise RuntimeError("h5py is not in the environment, HDF5 support "
@@ -2172,16 +2168,10 @@
         ---------
         h5grp : {`h5py.Group`, `h5py.File`}
         generated_by : str
-<<<<<<< HEAD
             A description of what generated the table
-        compress : Boolean
-            `True` means fiels will be compressed with gzip, `False` means no
-            compression
-=======
         compress : bool, optional
             Defaults to ``True`` means fields will be compressed with gzip,
             ``False`` means no compression
->>>>>>> f595430a
 
         See Also
         --------
