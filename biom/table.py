#!/usr/bin/env python
# -*- coding: utf-8 -*-
"""The BIOM Table API"""

# -----------------------------------------------------------------------------
# Copyright (c) 2011-2013, The BIOM Format Development Team.
#
# Distributed under the terms of the Modified BSD License.
#
# The full license is in the file COPYING.txt, distributed with this software.
# -----------------------------------------------------------------------------

from __future__ import division
import numpy as np
from copy import deepcopy
from datetime import datetime
from json import dumps, loads
from functools import reduce
from operator import itemgetter, add
from itertools import izip
from collections import defaultdict, Hashable
from numpy import ndarray, asarray, zeros, empty, newaxis
from scipy.sparse import coo_matrix, csc_matrix, csr_matrix, isspmatrix, vstack

from biom.exception import TableException, UnknownAxisError, UnknownIDError
from biom.util import (get_biom_format_version_string,
                       get_biom_format_url_string, flatten, natsort,
                       prefer_self, index_list, H5PY_VLEN_STR, HAVE_H5PY)

from ._filter import _filter
from ._transform import _transform


__author__ = "Daniel McDonald"
__copyright__ = "Copyright 2011-2013, The BIOM Format Development Team"
__credits__ = ["Daniel McDonald", "Jai Ram Rideout", "Greg Caporaso",
               "Jose Clemente", "Justin Kuczynski", "Adam Robbins-Pianka",
               "Joshua Shorenstein", "Jose Antonio Navas Molina",
               "Jorge Cañardo Alastuey"]
__license__ = "BSD"
__url__ = "http://biom-format.org"
__maintainer__ = "Daniel McDonald"
__email__ = "daniel.mcdonald@colorado.edu"


MATRIX_ELEMENT_TYPE = {'int': int, 'float': float, 'unicode': unicode,
                       u'int': int, u'float': float, u'unicode': unicode}


class Table(object):

    """The (canonically pronounced 'teh') Table.

    Give in to the power of the Table!

    """

    def __init__(self, data, observation_ids, sample_ids,
                 observation_metadata=None, sample_metadata=None,
                 table_id=None, type=None, create_date=None, generated_by=None,
                 **kwargs):

        self.type = type
        self.table_id = table_id
        self.create_date = create_date
        self.generated_by = generated_by

        if not isspmatrix(data):
            shape = (len(observation_ids), len(sample_ids))
            input_is_dense = kwargs.get('input_is_dense', False)
            self._data = Table._to_sparse(data, input_is_dense=input_is_dense,
                                          shape=shape)
        else:
            self._data = data

        # using object to allow for variable length strings
        self.sample_ids = np.asarray(sample_ids, dtype=object)
        self.observation_ids = np.asarray(observation_ids, dtype=object)

        if sample_metadata is not None:
            self.sample_metadata = tuple(sample_metadata)
        else:
            self.sample_metadata = None

        if observation_metadata is not None:
            self.observation_metadata = tuple(observation_metadata)
        else:
            self.observation_metadata = None

        # These will be set by _index_ids()
        self._sample_index = None
        self._obs_index = None

        self._verify_metadata()
        self._cast_metadata()
        self._index_ids()

    def _index_ids(self):
        """Sets lookups {id:index in _data}.

        Should only be called in constructor as this modifies state.
        """
        self._sample_index = index_list(self.sample_ids)
        self._obs_index = index_list(self.observation_ids)

    def _conv_to_self_type(self, vals, transpose=False, dtype=None):
        """For converting vectors to a compatible self type"""
        if dtype is None:
            dtype = self.dtype

        if isspmatrix(vals):
            return vals
        else:
            return Table._to_sparse(vals, transpose, dtype)

    @staticmethod
    def _to_dense(vec):
        """Converts a row/col vector to a dense numpy array.

        Always returns a 1-D row vector for consistency with numpy iteration
        over arrays.
        """
        dense_vec = np.asarray(vec.todense())

        if vec.shape == (1, 1):
            # Handle the special case where we only have a single element, but
            # we don't want to return a numpy scalar / 0-d array. We still want
            # to return a vector of length 1.
            return dense_vec.reshape(1)
        else:
            return np.squeeze(dense_vec)

    @staticmethod
    def _to_sparse(values, transpose=False, dtype=float, input_is_dense=False,
                   shape=None):
        """Try to return a populated scipy.sparse matrix.

        NOTE: assumes the max value observed in row and col defines the size of
        the matrix.
        """
        # if it is a vector
        if isinstance(values, ndarray) and len(values.shape) == 1:
            if transpose:
                mat = nparray_to_sparse(values[:, newaxis], dtype)
            else:
                mat = nparray_to_sparse(values, dtype)
            return mat
        if isinstance(values, ndarray):
            if transpose:
                mat = nparray_to_sparse(values.T, dtype)
            else:
                mat = nparray_to_sparse(values, dtype)
            return mat
        # the empty list
        elif isinstance(values, list) and len(values) == 0:
            return coo_matrix((0, 0))
        # list of np vectors
        elif isinstance(values, list) and isinstance(values[0], ndarray):
            mat = list_nparray_to_sparse(values, dtype)
            if transpose:
                mat = mat.T
            return mat
        # list of dicts, each representing a row in row order
        elif isinstance(values, list) and isinstance(values[0], dict):
            mat = list_dict_to_sparse(values, dtype)
            if transpose:
                mat = mat.T
            return mat
        # list of scipy.sparse matrices, each representing a row in row order
        elif isinstance(values, list) and isspmatrix(values[0]):
            mat = list_sparse_to_sparse(values, dtype)
            if transpose:
                mat = mat.T
            return mat
        elif isinstance(values, dict):
            mat = dict_to_sparse(values, dtype, shape)
            if transpose:
                mat = mat.T
            return mat
        elif isinstance(values, list) and isinstance(values[0], list):
            if input_is_dense:
                d = coo_matrix(values)
                mat = coo_arrays_to_sparse((d.data, (d.row, d.col)),
                                           dtype=dtype, shape=shape)
            else:
                mat = list_list_to_sparse(values, dtype, shape=shape)
            return mat
        elif isspmatrix(values):
            mat = values
            if transpose:
                mat = mat.transpose()
            return mat
        else:
            raise TableException("Unknown input type")

    def _verify_metadata(self):
        """Obtain some notion of sanity on object construction with inputs"""
        try:
            n_obs, n_samp = self._data.shape
        except:
            n_obs = n_samp = 0

        if n_obs != len(self.observation_ids):
            raise TableException(
                "Number of observation_ids differs from matrix size!")

        if n_obs != len(set(self.observation_ids)):
            raise TableException("Duplicate observation_ids")

        if n_samp != len(self.sample_ids):
            raise TableException(
                "Number of sample_ids differs from matrix size!")

        if n_samp != len(set(self.sample_ids)):
            raise TableException("Duplicate sample_ids")

        if self.sample_metadata is not None and \
           n_samp != len(self.sample_metadata):
            raise TableException("sample_metadata not in a compatible shape"
                                 "with data matrix!")

        if self.observation_metadata is not None and \
           n_obs != len(self.observation_metadata):
            raise TableException("observation_metadata not in a compatible"
                                 "shape with data matrix!")

    def _cast_metadata(self):
        """Casts all metadata to defaultdict to support default values.

        Should be called after any modifications to sample/observation
        metadata.
        """
        default_samp_md = []
        default_obs_md = []

        # if we have a list of [None], set to None
        if self.sample_metadata is not None:
            if self.sample_metadata.count(None) == len(self.sample_metadata):
                self.sample_metadata = None

        if self.sample_metadata is not None:
            for samp_md in self.sample_metadata:
                d = defaultdict(lambda: None)

                if isinstance(samp_md, dict):
                    d.update(samp_md)
                elif samp_md is None:
                    pass
                else:
                    raise TableException("Unable to cast metadata: %s" %
                                         repr(samp_md))

                default_samp_md.append(d)
            self.sample_metadata = tuple(default_samp_md)

        # if we have a list of [None], set to None
        if self.observation_metadata is not None:
            none_count = self.observation_metadata.count(None)
            if none_count == len(self.observation_metadata):
                self.observation_metadata = None

        if self.observation_metadata is not None:
            for obs_md in self.observation_metadata:
                d = defaultdict(lambda: None)

                if isinstance(obs_md, dict):
                    d.update(obs_md)
                elif obs_md is None:
                    pass
                else:
                    raise TableException("Unable to cast metadata: %s" %
                                         repr(obs_md))

                default_obs_md.append(d)
            self.observation_metadata = tuple(default_obs_md)

    @property
    def shape(self):
        return self._data.shape

    @property
    def dtype(self):
        return self._data.dtype

    @property
    def nnz(self):
        return self._data.nnz

    def add_metadata(self, md, axis='sample'):
        """Take a dict of metadata and add it to an axis.
        Parameters
        ----------
        md : dict of dict
            ``md`` should be of the form ``{id:{dict_of_metadata}}``
        axis : {'sample', 'observation'}, optional
            The axis to operate on
        """
        if axis == 'sample':
            if self.sample_metadata is not None:
                for id_, md_entry in md.iteritems():
                    if self.exists(id_):
                        idx = self.index(id_, 'sample')
                        self.sample_metadata[idx].update(md_entry)
            else:
                self.sample_metadata = tuple([md[id_] if id_ in md else
                                              None for id_ in self.sample_ids])
        elif axis == 'observation':
            if self.observation_metadata is not None:
                for id_, md_entry in md.iteritems():
                    if self.exists(id_, axis="observation"):
                        idx = self.index(id_, 'observation')
                        self.observation_metadata[idx].update(md_entry)
            else:
                self.observation_metadata = tuple([md[id_] if id_ in md else
                                                   None for id_ in
                                                   self.observation_ids])
        else:
            raise UnknownAxisError(axis)

        self._cast_metadata()

    def __getitem__(self, args):
        """Handles row or column slices

        Slicing over an individual axis is supported, but slicing over both
        axes at the same time is not supported. Partial slices, such as
        `foo[0, 5:10]` are not supported, however full slices are supported,
        such as `foo[0, :]`.

        Parameters
        ----------
        args : tuple or slice
            The specific element (by index position) to return or an entire
            row or column of the data.

        Returns
        -------
        float or spmatrix
            A float is return if a specific element is specified, otherwise a
            spmatrix object representing a vector of sparse data is returned.

        Raises
        ------
        IndexError
            - If the matrix is empty
            - If the arguments do not appear to be a tuple
            - If a slice on row and column is specified
            - If a partial slice is specified

        Notes
        -----
        Switching between slicing rows and columns is inefficient.  Slicing of
        rows requires a CSR representation, while slicing of columns requires a
        CSC representation, and transforms are performed on the data if the
        data are not in the required representation. These transforms can be
        expensive if done frequently.

        .. shownumpydoc
        """
        if self.is_empty():
            raise IndexError("Cannot retrieve an element from an empty/null "
                             "table.")

        try:
            row, col = args
        except:
            raise IndexError("Must specify (row, col).")

        if isinstance(row, slice) and isinstance(col, slice):
            raise IndexError("Can only slice a single axis.")

        if isinstance(row, slice):
            if row.start is None and row.stop is None:
                return self._get_col(col)
            else:
                raise IndexError("Can only handle full : slices per axis.")
        elif isinstance(col, slice):
            if col.start is None and col.stop is None:
                return self._get_row(row)
            else:
                raise IndexError("Can only handle full : slices per axis.")
        else:
            if self._data.getformat() == 'coo':
                self._data = self._data.tocsr()

            return self._data[row, col]

    def _get_row(self, row_idx):
        """Return the row at ``row_idx``.

        A row vector will be returned as a scipy.sparse matrix in csr format.

        Notes
        -----
        Switching between slicing rows and columns is inefficient.  Slicing of
        rows requires a CSR representation, while slicing of columns requires a
        CSC representation, and transforms are performed on the data if the
        data are not in the required representation. These transforms can be
        expensive if done frequently.

        """
        self._data = self._data.tocsr()
        return self._data.getrow(row_idx)

    def _get_col(self, col_idx):
        """Return the column at ``col_idx``.

        A column vector will be returned as a scipy.sparse matrix in csc
        format.

        Notes
        -----
        Switching between slicing rows and columns is inefficient.  Slicing of
        rows requires a CSR representation, while slicing of columns requires a
        CSC representation, and transforms are performed on the data if the
        data are not in the required representation. These transforms can be
        expensive if done frequently.

        """
        self._data = self._data.tocsc()
        return self._data.getcol(col_idx)

    def reduce(self, f, axis):
        """Reduce over axis with f

        ``axis`` can be either ``sample`` or ``observation``
        """
        if self.is_empty():
            raise TableException("Cannot reduce an empty table")

        # np.apply_along_axis might reduce type conversions here and improve
        # speed. am opting for reduce right now as I think its more readable
        if axis == 'sample':
            return asarray([reduce(f, v) for v in self.iter_data()])
        elif axis == 'observation':
            return asarray([reduce(f, v) for v in
                            self.iter_data(axis="observation")])
        else:
            raise TableException("Unknown reduction axis")

    def sum(self, axis='whole'):
        """Returns the sum by axis

        axis can be:

        ``whole``       : whole matrix sum

        ``sample``     : return a vector with a sum for each sample

        ``observation`` : return a vector with a sum for each observation
        """
        if axis == 'whole':
            axis = None
        elif axis == 'sample':
            axis = 0
        elif axis == 'observation':
            axis = 1
        else:
            raise UnknownAxisError(axis)

        matrix_sum = np.squeeze(np.asarray(self._data.sum(axis=axis)))

        # We only want to return a scalar if the whole matrix was summed.
        if axis is not None and matrix_sum.shape == ():
            matrix_sum = matrix_sum.reshape(1)

        return matrix_sum

    def transpose(self):
        """Return a new table that is the transpose of this table.

        The returned table will be an entirely new table, including copies of
        the (transposed) data, sample/observation IDs and metadata.
        """
        sample_md_copy = deepcopy(self.sample_metadata)
        obs_md_copy = deepcopy(self.observation_metadata)

        if self._data.getformat() == 'lil':
            # lil's transpose method doesn't have the copy kwarg, but all of
            # the others do.
            self._data = self._data.tocsr()

        # sample ids and observations are reversed becuase we trasposed
        return self.__class__(self._data.transpose(copy=True),
                              self.sample_ids[:], self.observation_ids[:],
                              sample_md_copy, obs_md_copy, self.table_id)

    def metadata(self, id_, axis):
        """Return the metadata of the identified sample/observation.

        Parameters
        ----------
        id_ : str
            ID of the sample or observation whose index will be returned.
        axis : {'sample', 'observation'}
            Axis to search for `id_`.

        Returns
        -------
        defaultdict or None
            The corresponding metadata `defaultdict` or None of that axis does
            not have metadata.

        Raises
        ------
        UnknownAxisError
            If provided an unrecognized axis.
        UnknownIDError
            If provided an unrecognized sample/observation ID.

        Examples
        --------
        >>> import numpy as np
        >>> from biom.table import Table

        Create a 2x3 BIOM table, with observation metadata and no sample
        metadata:

        >>> data = np.asarray([[0, 0, 1], [1, 3, 42]])
        >>> table = Table(data, ['O1', 'O2'], ['S1', 'S2', 'S3'],
        ...               [{'foo': 'bar'}, {'x': 'y'}], None)

        Get the metadata of the observation with ID "O2":

        >>> # casting to `dict` as the return is `defaultdict`
        >>> dict(table.metadata('O2', 'observation'))
        {'x': 'y'}

        Get the metadata of the sample with ID "S1":

        >>> table.metadata('S1', 'sample') is None
        True

        """
        if axis == 'sample':
            md = self.sample_metadata
        elif axis == 'observation':
            md = self.observation_metadata
        else:
            raise UnknownAxisError(axis)

        idx = self.index(id_, axis=axis)

        return md[idx] if md is not None else None

    def index(self, id_, axis):
        """Return the index of the identified sample/observation.

        Parameters
        ----------
        id_ : str
            ID of the sample or observation whose index will be returned.
        axis : {'sample', 'observation'}
            Axis to search for `id_`.

        Returns
        -------
        int
            Index of the sample/observation identified by `id_`.

        Raises
        ------
        UnknownAxisError
            If provided an unrecognized axis.
        UnknownIDError
            If provided an unrecognized sample/observation ID.

        Examples
        --------

        >>> import numpy as np
        >>> from biom.table import Table

        Create a 2x3 BIOM table:

        >>> data = np.asarray([[0, 0, 1], [1, 3, 42]])
        >>> table = Table(data, ['O1', 'O2'], ['S1', 'S2', 'S3'])

        Get the index of the observation with ID "O2":

        >>> table.index('O2', 'observation')
        1

        Get the index of the sample with ID "S1":

        >>> table.index('S1', 'sample')
        0

        """
        if axis == 'sample':
            idx_lookup = self._sample_index
        elif axis == 'observation':
            idx_lookup = self._obs_index
        else:
            raise UnknownAxisError(axis)

        if id_ not in idx_lookup:
            raise UnknownIDError(id_, axis)

        return idx_lookup[id_]

    def get_value_by_ids(self, obs_id, samp_id):
        """Return value in the matrix corresponding to ``(obs_id, samp_id)``"""
        return self[self.index(obs_id, 'observation'),
                    self.index(samp_id, 'sample')]

    def __str__(self):
        """Stringify self

        Default str output for a Table is just row/col ids and data values
        """
        return self.delimited_self()

    def exists(self, id_, axis="sample"):
        """Returns whether id_ exists in axis

        Parameters
        ----------
        id_: str
            id to check if exists
        axis : {'sample', 'observation'}, optional
            The axis to check

        Returns
        -------
        bool
            True if ``id_`` exists, False otherwise

        Examples
        --------

        >>> import numpy as np
        >>> from biom.table import Table

        Create a 2x3 BIOM table:

        >>> data = np.asarray([[0, 0, 1], [1, 3, 42]])
        >>> table = Table(data, ['O1', 'O2'], ['S1', 'S2', 'S3'])

        Check whether sample ID is in the table:

        >>> table.exists('S1')
        True
        >>> table.exists('S4')
        False

        Check whether an observation ID is in the table:

        >>> table.exists('O1', 'observation')
        True
        >>> table.exists('O3', 'observation')
        False

        """
        if axis == "sample":
            return id_ in self._sample_index
        elif axis == "observation":
            return id_ in self._obs_index
        else:
            raise UnknownAxisError(axis)

    def delimited_self(self, delim='\t', header_key=None, header_value=None,
                       metadata_formatter=str,
                       observation_column_name='#OTU ID'):
        """Return self as a string in a delimited form

        Default str output for the Table is just row/col ids and table data
        without any metadata

        Including observation metadata in output: If ``header_key`` is not
        ``None``, the observation metadata with that name will be included
        in the delimited output. If ``header_value`` is also not ``None``, the
        observation metadata will use the provided ``header_value`` as the
        observation metadata name (i.e., the column header) in the delimited
        output.

        ``metadata_formatter``: a function which takes a metadata entry and
        returns a formatted version that should be written to file

        ``observation_column_name``: the name of the first column in the output
        table, corresponding to the observation IDs. For example, the default
        will look something like:

            #OTU ID\tSample1\tSample2
            OTU1\t10\t2
            OTU2\t4\t8
        """
        if self.is_empty():
            raise TableException("Cannot delimit self if I don't have data...")

        samp_ids = delim.join(map(str, self.sample_ids))

        # 17 hrs of straight programming later...
        if header_key is not None:
            if header_value is None:
                raise TableException(
                    "You need to specify both header_key and header_value")

        if header_value is not None:
            if header_key is None:
                raise TableException(
                    "You need to specify both header_key and header_value")

        if header_value:
            output = ['# Constructed from biom file',
                      '%s%s%s\t%s' % (observation_column_name, delim, samp_ids,
                                      header_value)]
        else:
            output = ['# Constructed from biom file',
                      '%s%s%s' % (observation_column_name, delim, samp_ids)]

        for obs_id, obs_values in zip(self.observation_ids, self._iter_obs()):
            str_obs_vals = delim.join(map(str, self._to_dense(obs_values)))

            if header_key and self.observation_metadata is not None:
                md = self.observation_metadata[self._obs_index[obs_id]]
                md_out = metadata_formatter(md.get(header_key, None))
                output.append(
                    '%s%s%s\t%s' %
                    (obs_id, delim, str_obs_vals, md_out))
            else:
                output.append('%s%s%s' % (obs_id, delim, str_obs_vals))

        return '\n'.join(output)

    def is_empty(self):
        """Returns ``True`` if the table is empty"""
        if not self.sample_ids.size or not self.observation_ids.size:
            return True
        else:
            return False

    def __iter__(self):
        """Defined by subclass"""
        return self.iter()

    def _iter_samp(self):
        """Return sample vectors of data matrix vectors"""
        for c in range(self.shape[1]):
            # this pulls out col vectors but need to convert to the expected
            # row vector
            colvec = self._get_col(c)
            yield colvec.transpose(copy=True)

    def _iter_obs(self):
        """Return observation vectors of data matrix"""
        for r in range(self.shape[0]):
            yield self._get_row(r)

    def get_table_density(self):
        """Returns the fraction of nonzero elements in the table."""
        density = 0.0

        if not self.is_empty():
            density = (self.nnz /
                       (len(self.sample_ids) * len(self.observation_ids)))

        return density

    def descriptive_equality(self, other):
        """For use in testing, describe how the tables are not equal"""
        if self.observation_ids != other.observation_ids:
            return "Observation IDs are not the same"
        if self.sample_ids != other.sample_ids:
            return "Sample IDs are not the same"
        if self.observation_metadata != other.observation_metadata:
            return "Observation metadata are not the same"
        if self.sample_metadata != other.sample_metadata:
            return "Sample metadata are not the same"
        if not self._data_equality(other._data):
            return "Data elements are not the same"

        return "Tables appear equal"

    def __eq__(self, other):
        """Equality is determined by the data matrix, metadata, and IDs"""
        if not isinstance(other, self.__class__):
            return False
        if self.type != other.type:
            return False
        if np.any(self.observation_ids != other.observation_ids):
            return False
        if np.any(self.sample_ids != other.sample_ids):
            return False
        if self.observation_metadata != other.observation_metadata:
            return False
        if self.sample_metadata != other.sample_metadata:
            return False
        if not self._data_equality(other._data):
            return False

        return True

    def _data_equality(self, other):
        """Return ``True`` if both matrices are equal.

        Matrices are equal iff the following items are equal:
        - shape
        - dtype
        - size (nnz)
        - matrix data (more expensive, so checked last)

        The sparse format does not need to be the same between the two
        matrices. ``self`` and ``other`` will be converted to csr format if
        necessary before performing the final comparison.

        """
        if self._data.shape != other.shape:
            return False

        if self._data.dtype != other.dtype:
            return False

        if self._data.nnz != other.nnz:
            return False

        self._data = self._data.tocsr()
        other = other.tocsr()

        if (self._data != other).nnz > 0:
            return False

        return True

    def __ne__(self, other):
        return not (self == other)

    def data(self, id_, axis):
        """Returns observations associated with sample id `id_` or
        samples associated with observation id `id_`

        Parameters
        ----------
        id_ : str
            ID of the sample or observation whose index will be returned.
        axis : {'sample', 'observation'}
            Axis to search for `id_`.

        Raises
        ------
        UnknownAxisError
            If provided an unrecognized axis.
        """
        if axis == 'sample':
            return self._to_dense(self[:, self.index(id_, 'sample')])
        elif axis == 'observation':
            return self._to_dense(self[self.index(id_, 'observation'), :])
        else:
            raise UnknownAxisError(axis)

    def copy(self):
        """Returns a copy of the table"""
        return self.__class__(self._data.copy(),
                              self.observation_ids.copy(),
                              self.sample_ids.copy(),
                              deepcopy(self.observation_metadata),
                              deepcopy(self.sample_metadata),
                              self.table_id)

    def iter_data(self, axis='sample'):
        """Yields axis values

        Parameters
        ----------
        axis: 'sample' or 'observation'
            axis to iterate over

        Returns
        -------
        generator
            yields list of values for each value in 'axis'

        Raises
        ------
        UnknownAxisError
            If axis other than 'sample' or 'observation' passed
        """
        if axis == "sample":
            for samp_v in self._iter_samp():
                yield self._to_dense(samp_v)
        elif axis == "observation":
            for obs_v in self._iter_obs():
                yield self._to_dense(obs_v)
        else:
            raise UnknownAxisError(axis)

    def iter(self, dense=True, axis='sample'):
        """Yields ``(value, id, metadata)``

        NOTE: will return ``None`` in metadata positions if the corresponding
        axis metadata metadata is set to ``None``

        Parameters
        ----------
        dense : bool
            If True, yield values as a dense vector
        axis : {'sample', 'observation'}, optional
            The axis to iterate over

        Returns
        -------
        GeneratorType
            A generator that yields (values, id, metadata)

        """
        if axis == 'sample':
            ids = self.sample_ids
            iter_ = self._iter_samp()
            metadata = self.sample_metadata
        elif axis == 'observation':
            ids = self.observation_ids
            iter_ = self._iter_obs()
            metadata = self.observation_metadata
        else:
            raise UnknownAxisError(axis)

        if metadata is None:
            metadata = (None,) * len(ids)

        for vals, id_, md in izip(iter_, ids, metadata):
            if dense:
                vals = self._to_dense(vals)

            yield (vals, id_, md)

    def sort_order(self, order, axis='sample'):
        """Return a new table with `axis` in `order`

        Parameters
        ----------
        order : iterable
            The desired order for axis
        axis : {'sample', 'observation'}, optional
            The axis to operate on
        """
        md = []
        vals = []
        if axis == 'sample':
            for id_ in order:
                cur_idx = self.index(id_, 'sample')
                vals.append(self._to_dense(self[:, cur_idx]))

                if self.sample_metadata is not None:
                    md.append(self.sample_metadata[cur_idx])

            if not md:
                md = None

            return self.__class__(self._conv_to_self_type(vals,
                                                          transpose=True),
                                  self.observation_ids[:], order[:],
                                  self.observation_metadata, md,
                                  self.table_id)
        elif axis == 'observation':
            for id_ in order:
                cur_idx = self.index(id_, 'observation')
                vals.append(self[cur_idx, :])

                if self.observation_metadata is not None:
                    md.append(self.observation_metadata[cur_idx])

            if not md:
                md = None

            return self.__class__(self._conv_to_self_type(vals),
                                  order[:], self.sample_ids[:],
                                  md, self.sample_metadata, self.table_id)
        else:
            raise UnknownAxisError(axis)

    def sort(self, sort_f=natsort, axis='sample'):
        """Return a table sorted along axis

        Parameters
        ----------
        sort_f : function
            A function that takes a list of values and sorts it
        axis : {'sample', 'observation'}, optional
            The axis to operate on
        """
        if axis == 'sample':
            return self.sort_order(sort_f(self.sample_ids))
        elif axis == 'observation':
            return self.sort_order(sort_f(self.observation_ids),
                                   axis='observation')
        else:
            raise UnknownAxisError(axis)

    def filter(self, ids_to_keep, axis='sample', invert=False, inplace=True):
        """Filter a table based on a function or iterable.

        Parameters
        ----------
        ids_to_keep : function(id, metadata, values) -> bool, or iterable
            If a function, it will be called with the id (a string),
            the dictionary of metadata of each sample/observation and
            the nonzero values of the sample/observation, and must
            return a boolean.
            If it's an iterable, it will be converted to an array of
            bools.
        axis : {'sample', 'observation'}, optional
            It controls whether to filter samples or observations. Can
            be "sample" or "observation".
        invert : bool
            If set to True, discard samples or observations where
            `ids_to_keep` returns True
        inplace : bool, defaults to True
            Whether to return a new table or modify itself.

        Returns
        -------
        biom.Table
            Returns itself if `inplace`, else returns a new filtered table.

        Raises
        ------
        UnknownAxisError
            If provided an unrecognized axis.

        """
        table = self if inplace else self.copy()

        if axis == 'sample':
            axis = 1
            ids = table.sample_ids
            metadata = table.sample_metadata
        elif axis == 'observation':
            axis = 0
            ids = table.observation_ids
            metadata = table.observation_metadata
        else:
            raise UnknownAxisError(axis)

        arr = table._data
        arr, ids, metadata = _filter(arr,
                                     ids,
                                     metadata,
                                     ids_to_keep,
                                     axis,
                                     invert=invert)

        table._data = arr
        if axis == 1:
            table.sample_ids = ids
            table.sample_metadata = metadata
        elif axis == 0:
            table.observation_ids = ids
            table.observation_metadata = metadata

        return table

    def partition(self, f, axis='sample'):
        """Yields partitions

        Parameters
        ----------
        f : function
            ``f`` is given the ID and metadata of the vector and must return
            what partition the vector is part of.
        axis : {'sample', 'observation'}, optional
            The axis to iterate over

        Returns
        -------
        GeneratorType
            A generator that yields `Table`

        """
        partitions = {}
        # conversion of vector types is not necessary, vectors are not
        # being passed to an arbitrary function
        for vals, id_, md in self.iter(dense=False, axis=axis):
            part = f(id_, md)

            # try to make it hashable...
            if not isinstance(part, Hashable):
                part = tuple(part)

            if part not in partitions:
                partitions[part] = [[], [], []]

            partitions[part][0].append(id_)
            partitions[part][1].append(vals)
            partitions[part][2].append(md)

        for part, (ids, values, metadata) in partitions.iteritems():
            if axis == 'sample':
                data = self._conv_to_self_type(values, transpose=True)

                samp_ids = ids
                samp_md = metadata
                obs_ids = self.observation_ids[:]

                if self.observation_metadata is not None:
                    obs_md = self.observation_metadata[:]
                else:
                    obs_md = None

            elif axis == 'observation':
                data = self._conv_to_self_type(values, transpose=False)

                obs_ids = ids
                obs_md = metadata
                samp_ids = self.sample_ids[:]

                if self.sample_metadata is not None:
                    samp_md = self.sample_metadata[:]
                else:
                    samp_md = None

            yield part, Table(data, obs_ids, samp_ids, obs_md, samp_md,
                              self.table_id, type=self.type)

    def collapse(self, f, reduce_f=add, norm=True, min_group_size=2,
                 include_collapsed_metadata=True, one_to_many=False,
                 one_to_many_mode='add', one_to_many_md_key='Path',
                 strict=False, axis='sample'):
        """Collapse partitions in a table by metadata or by IDs

        Partition data by metadata or IDs and then collapse each partition into
        a single vector.

        If ``include_collapsed_metadata`` is True, metadata for the collapsed
        partition are retained and can be referred to by the corresponding ID
        from each vector within the partition.

        The remainder is only relevant to setting ``one_to_many`` to True.

        If ``one_to_many`` is True, allow vectors to collapse into multiple
        bins if the metadata describe a one-many relationship. Supplied
        functions must allow for iteration support over the metadata key and
        must return a tuple of (path, bin) as to describe both the path in the
        hierarchy represented and the specific bin being collapsed into. The
        uniqueness of the bin is _not_ based on the path but by the name of the
        bin.

        The metadata value for the corresponding collapsed column may include
        more (or less) information about the collapsed data. For example, if
        collapsing "FOO", and there are vectors that span three associations A,
        B, and C, such that vector 1 spans A and B, vector 2 spans B and C and
        vector 3 spans A and C, the resulting table will contain three
        collapsed vectors:

        - A, containing original vectors 1 and 3
        - B, containing original vectors 1 and 2
        - C, containing original vectors 2 and 3

        If a vector maps to the same partition multiple times, it will be
        counted multiple times.

        There are two supported modes for handling one-to-many relationships
        via ``one_to_many_mode``: ``add`` and ``divide``. ``add`` will add the
        vector counts to each partition that the vector maps to, which may
        increase the total number of counts in the output table. ``divide``
        will divide a vectors's counts by the number of metadata that the
        vector has before adding the counts to each partition. This will not
        increase the total number of counts in the output table.

        If ``one_to_many_md_key`` is specified, that becomes the metadata
        key that describes the collapsed path. If a value is not specified,
        then it defaults to 'Path'.

        If ``strict`` is specified, then all metadata pathways operated on
        must be indexable by ``metadata_f``.

        ``one_to_many`` and ``norm`` are not supported together.

        ``one_to_many`` and ``reduce_f`` are not supported together.

        ``one_to_many`` and ``min_group_size`` are not supported together.

        A final note on space consumption. At present, the ``one_to_many``
        functionality requires a temporary dense matrix representation.

        Parameters
        ----------
        f : function
            Function that is used to determine what partition a vector belongs
            to
        reduce_f : function
            Function that reduces two vectors in a one-to-one collapse
        norm : bool
            If `True`, normalize the resulting table
        min_group_size : int
            The minimum size of a partition of performing a one-to-many
            collapse
        include_collapsed_metadata : bool
            If `True`, retain the collapsed metadata keyed by the original IDs
            of the associated vectors
        one_to_many : bool
            Perform a one-to-many collapse
        one_to_many_mode : str, 'add' or 'divide'
            The way to reduce two vectors in a one-to-many collapse
        one_to_many_md_key : str
            The if `include_collapsed_metadata` is `True`, store the original
            vector metadata under this key
        strict : bool
            Requires full pathway data within a one-to-many structure

        Returns
        -------
        Table
            The collapsed table

        """
        collapsed_data = []
        collapsed_ids = []

        if include_collapsed_metadata:
            collapsed_md = []
        else:
            collapsed_md = None

        if one_to_many_mode not in ['add', 'divide']:
            raise ValueError("Unrecognized one-to-many mode '%s'. Must be "
                             "either 'add' or 'divide'." % one_to_many_mode)

        # transpose is only necessary in the one-to-one case
        # new_data_shape is only necessary in the one-to-many case
        # axis_slice is only necessary in the one-to-many case
        if axis == 'sample':
            axis_ids_md = lambda t: (t.sample_ids, t.sample_metadata)
            transpose = True
            new_data_shape = lambda ids, collapsed: (len(ids), len(collapsed))
            axis_slice = lambda lookup, key: (slice(None), lookup[key])
        elif axis == 'observation':
            axis_ids_md = lambda t: (t.observation_ids, t.observation_metadata)
            transpose = False
            new_data_shape = lambda ids, collapsed: (len(collapsed), len(ids))
            axis_slice = lambda lookup, key: (lookup[key], slice(None))
        else:
            raise UnknownAxisError(axis)

        if one_to_many:
            if norm:
                raise AttributeError(
                    "norm and one_to_many are not supported together")

            # determine the collapsed pathway
            # we drop all other associated metadata
            new_md = {}
            md_count = {}

            for id_, md in izip(*axis_ids_md(self)):
                md_iter = f(id_, md)
                num_md = 0
                while True:
                    try:
                        pathway, partition = md_iter.next()
                    except IndexError:
                        # if a pathway is incomplete
                        if strict:
                            # bail if strict
                            err = "Incomplete pathway, ID: %s, metadata: %s" %\
                                  (id_, md)
                            raise IndexError(err)
                        else:
                            # otherwise ignore
                            continue
                    except StopIteration:
                        break

                    new_md[partition] = pathway
                    num_md += 1

                md_count[id_] = num_md

            idx_lookup = {part: i for i, part in enumerate(sorted(new_md))}

            # We need to store floats, not ints, as things won't always divide
            # evenly.
            dtype = float if one_to_many_mode == 'divide' else self.dtype

            new_data = zeros(new_data_shape(axis_ids_md(self)[0], new_md),
                             dtype=dtype)

            # for each vector
            # for each bin in the metadata
            # for each partition associated with the vector
            for vals, id_, md in self.iter(axis=axis):
                md_iter = f(id_, md)

                while True:
                    try:
                        pathway, part = md_iter.next()
                    except IndexError:
                        # if a pathway is incomplete
                        if strict:
                            # bail if strict, should never get here...
                            err = "Incomplete pathway, ID: %s, metadata: %s" %\
                                  (id_, md)
                            raise IndexError(err)
                        else:
                            # otherwise ignore
                            continue
                    except StopIteration:
                        break

                    if one_to_many_mode == 'add':
                        new_data[axis_slice(idx_lookup, part)] += vals
                    else:
                        new_data[axis_slice(idx_lookup, part)] += \
                            vals / md_count[id_]

            if include_collapsed_metadata:
                # reassociate pathway information
                for k, i in sorted(idx_lookup.iteritems(), key=itemgetter(1)):
                    collapsed_md.append({one_to_many_md_key: new_md[k]})

            # get the new sample IDs
            collapsed_ids = [k for k, i in sorted(idx_lookup.iteritems(),
                                                  key=itemgetter(1))]

            # convert back to self type
            data = self._conv_to_self_type(new_data)
        else:
            for part, table in self.partition(f, axis=axis):
                axis_ids, axis_md = axis_ids_md(table)

                if len(axis_ids) < min_group_size:
                    continue

                redux_data = table.reduce(reduce_f, self._invert_axis(axis))
                if norm:
                    redux_data /= len(axis_ids)

                collapsed_data.append(self._conv_to_self_type(redux_data))
                collapsed_ids.append(part)

                if include_collapsed_metadata:
                    # retain metadata but store by original id
                    tmp_md = {}
                    for id_, md in izip(axis_ids, axis_md):
                        tmp_md[id_] = md
                    collapsed_md.append(tmp_md)

            data = self._conv_to_self_type(collapsed_data, transpose=transpose)

        # if the table is empty
        if 0 in data.shape:
            raise TableException("Collapsed table is empty!")

        if axis == 'sample':
            sample_ids = collapsed_ids
            sample_md = collapsed_md
            obs_ids = self.observation_ids[:]
            if self.observation_metadata is not None:
                obs_md = self.observation_metadata[:]
            else:
                obs_md = None
        else:
            sample_ids = self.sample_ids[:]
            obs_ids = collapsed_ids
            obs_md = collapsed_md
            if self.sample_metadata is not None:
                sample_md = self.sample_metadata[:]
            else:
                sample_md = None

        return Table(data, obs_ids, sample_ids, obs_md, sample_md,
                     self.table_id, type=self.type)

    def _invert_axis(self, axis):
        """Invert an axis"""
        if axis == 'sample':
            return 'observation'
        elif axis == 'observation':
            return 'sample'
        else:
            return UnknownAxisError(axis)

<<<<<<< HEAD
    def subsample(self, n, axis='sample', replace=False):
        """Randomly subsample without replacement.

        Parameters
        ----------
        n : int
            Number of items to subsample from `counts`.
        axis : {'sample', 'observation'}, optional
            The axis to sample over
=======
    def pa(self, inplace=True):
        """Convert the `Table` to presence/absence data

        Parameters
        ----------
        inplace : bool, optional
            Defaults to `False`
>>>>>>> 2ba5c40e

        Returns
        -------
        biom.Table
<<<<<<< HEAD

        Raises
        ------
        ValueError
            If `n` is less than zero.

        Notes
        -----
        Subsampling is performed without replacement. If `n` is greater than
        the sum of a given vector, that vector is omitted from the result.

        Shamelessly adapted from `skbio.math.subsample`
=======
            Returns itself if `inplace`, else returns a new presence/absence
            table.
>>>>>>> 2ba5c40e

        Examples
        --------
        >>> import numpy as np
        >>> from biom.table import Table
<<<<<<< HEAD
        >>> table = Table(np.array([[0, 2, 3], [1, 0, 2]]), ['O1', 'O2'],
        ...               ['S1', 'S2', 'S3'])

        Subsample 1 items over the sample axis:

        >>> print table.subsample(1).sum(axis='sample')
        [ 1.  1.  1.]

        Subsample 2 items over the sample axis, note that 'S1' is filtered out:

        >>> ss = table.subsample(2)
        >>> print ss.sum(axis='sample')
        [ 2.  2.]
        >>> print ss.sample_ids
        ['S2' 'S3']

        """
        if n < 0:
            raise ValueError("n cannot be negative.")

        new_ids = []
        new_metadata = []
        new_data = []
        for (values, id_, metadata) in self.iter(axis=axis, dense=False):
            counts = values.astype(int)
            counts_sum = counts.sum()

            if n > counts_sum:
                continue

            if counts_sum == n:
                result = counts
            else:
                unpkd = np.concatenate([np.repeat(np.array(i,),
                                                  counts.getcol(i).data[0])
                                        for i in counts.indices])
                permuted = np.random.permutation(unpkd)[:n]

                result = np.zeros(counts.shape[-1], dtype=float)
                for p in permuted:
                    result[p] += 1
                result = Table._to_sparse(result)

            new_data.append(result)
            new_ids.append(id_)
            new_metadata.append(metadata)

        if axis == 'sample':
            new_data = Table._to_sparse(new_data, transpose=True)
            table = Table(new_data, self.observation_ids, new_ids,
                          self.observation_metadata, new_metadata,
                          shape=(len(self.observation_ids), len(new_ids)))
            table.filter(lambda i, md, v: v.sum() > 0, axis='observation')
            return table
        else:
            table = Table(new_data, new_ids, self.sample_ids, new_metadata,
                          self.sample_metadata, shape=(len(new_ids),
                                                       len(self.sample_ids)))
            table.filter(lambda i, md, v: v.sum() > 0)
            return table
=======

        Create a 2x3 BIOM table

        >>> data = np.asarray([[0, 0, 1], [1, 3, 42]])
        >>> table = table = Table(data, ['O1', 'O2'], ['S1', 'S2', 'S3'])

        Convert to presence/absence data

        >>> _ = table.pa()
        >>> print table.data('O1', 'observation')
        [ 0.  0.  1.]
        >>> print table.data('O2', 'observation')
        [ 1.  1.  1.]

        """
        def transform_f(data, id_, metadata):
            return np.ones(len(data), dtype=float)

        return self.transform(transform_f, inplace=inplace)
>>>>>>> 2ba5c40e

    def transform(self, f, axis='sample', inplace=True):
        """Iterate over `axis`, applying a function `f` to each vector.

        Only non null values can be modified: the density of the table
        can't increase. However, zeroing values is fine.

        Parameters
        ----------
        f : function(data, id, metadata) -> new data
            A function that takes three values: an array of nonzero
            values corresponding to each observation or sample, an
            observation or sample id, and an observation or sample
            metadata entry. It must return an array of transformed
            values that replace the original values.
        axis : {'sample', 'observation'}, optional
            The axis to operate on. Can be "sample" or "observation".
        inplace : bool, defaults to True
            Whether to return a new table or modify itself.

        Returns
        -------
        biom.Table
            Returns itself if `inplace`, else returns a new transformed table.

        Raises
        ------
        UnknownAxisError
            If provided an unrecognized axis.
        """
        table = self if inplace else self.copy()

        if axis == 'sample':
            axis = 1
            ids = table.sample_ids
            metadata = table.sample_metadata
            arr = table._data.tocsc()
        elif axis == 'observation':
            axis = 0
            ids = table.observation_ids
            metadata = table.observation_metadata
            arr = table._data.tocsr()
        else:
            raise UnknownAxisError(axis)

        _transform(arr, ids, metadata, f, axis)
        arr.eliminate_zeros()

        table._data = arr

        return table

    def norm(self, axis='sample'):
        """Normalize in place sample values by an observation, or vice versa.

        Parameters
        ----------
        axis : {'sample', 'observation'}, optional
            The axis to use for normalization
        """
        def f(val, id_, _):
            return val / float(val.sum())

        self.transform(f, axis=axis)

    def nonzero(self):
        """Returns locations of nonzero elements within the data matrix

        The values returned are ``(observation_id, sample_id)``
        """
        # this is naively implemented. If performance is a concern, private
        # methods can be written to hit against the underlying types directly
        for o_idx, samp_vals in enumerate(self.iter_data(axis="observation")):
            for s_idx in samp_vals.nonzero()[0]:
                yield (self.observation_ids[o_idx], self.sample_ids[s_idx])

    def nonzero_counts(self, axis, binary=False):
        """Get nonzero summaries about an axis

        axis : either 'sample', 'observation', or 'whole'
        binary : sum of nonzero entries, or summing the values of the entries

        Returns a numpy array in index order to the axis
        """
        if binary:
            dtype = 'int'
            op = lambda x: x.nonzero()[0].size
        else:
            dtype = self.dtype
            op = lambda x: x.sum()

        if axis is 'sample':
            # can use np.bincount for CSMat or ScipySparse
            result = zeros(len(self.sample_ids), dtype=dtype)
            for idx, vals in enumerate(self.iter_data()):
                result[idx] = op(vals)
        elif axis is 'observation':
            # can use np.bincount for CSMat or ScipySparse
            result = zeros(len(self.observation_ids), dtype=dtype)
            for idx, vals in enumerate(self.iter_data(axis="observation")):
                result[idx] = op(vals)
        else:
            result = zeros(1, dtype=dtype)
            for vals in self.iter_data():
                result[0] += op(vals)

        return result

    def _union_id_order(self, a, b):
        """Determines merge order for id lists A and B"""
        all_ids = list(a[:])
        all_ids.extend(b[:])
        new_order = {}
        idx = 0
        for id_ in all_ids:
            if id_ not in new_order:
                new_order[id_] = idx
                idx += 1
        return new_order

    def _intersect_id_order(self, a, b):
        """Determines the merge order for id lists A and B"""
        all_b = set(b[:])
        new_order = {}
        idx = 0
        for id_ in a:
            if id_ in all_b:
                new_order[id_] = idx
                idx += 1
        return new_order

    def merge(self, other, sample='union', observation='union',
              sample_metadata_f=prefer_self,
              observation_metadata_f=prefer_self):
        """Merge two tables together

        The axes, samples and observations, can be controlled independently.
        Both can either work on ``union`` or ``intersection``.

        ``sample_metadata_f`` and ``observation_metadata_f`` define how to
        merge metadata between tables. The default is to just keep the metadata
        associated to self if self has metadata otherwise take metadata from
        other. These functions are given both metadata dictsand must return
        a single metadata dict

        NOTE: There is an implicit type conversion to ``float``. Tables using
        strings as the type are not supported. No check is currently in
        place.

        NOTE: The return type is always that of ``self``
        """
        # determine the sample order in the resulting table
        if sample is 'union':
            new_samp_order = self._union_id_order(self.sample_ids,
                                                  other.sample_ids)
        elif sample is 'intersection':
            new_samp_order = self._intersect_id_order(self.sample_ids,
                                                      other.sample_ids)
        else:
            raise TableException("Unknown sample merge type: %s" % sample)

        # determine the observation order in the resulting table
        if observation is 'union':
            new_obs_order = self._union_id_order(self.observation_ids,
                                                 other.observation_ids)
        elif observation is 'intersection':
            new_obs_order = self._intersect_id_order(self.observation_ids,
                                                     other.observation_ids)
        else:
            raise TableException(
                "Unknown observation merge type: %s" %
                observation)

        # convert these to lists, no need to be dictionaries and reduces
        # calls to items() and allows for pre-caluculating insert order
        new_samp_order = sorted(new_samp_order.items(), key=itemgetter(1))
        new_obs_order = sorted(new_obs_order.items(), key=itemgetter(1))

        # if we don't have any samples, complain loudly. This is likely from
        # performing an intersection without overlapping ids
        if not new_samp_order:
            raise TableException("No samples in resulting table!")
        if not new_obs_order:
            raise TableException("No observations in resulting table!")

        # helper index lookups
        other_obs_idx = other._obs_index
        self_obs_idx = self._obs_index
        other_samp_idx = other._sample_index
        self_samp_idx = self._sample_index

        # pre-calculate sample order from each table. We only need to do this
        # once which dramatically reduces the number of dict lookups necessary
        # within the inner loop
        other_samp_order = []
        self_samp_order = []
        for samp_id, nsi in new_samp_order:  # nsi -> new_sample_index
            other_samp_order.append((nsi, other_samp_idx.get(samp_id, None)))
            self_samp_order.append((nsi, self_samp_idx.get(samp_id, None)))

        # pre-allocate the a list for placing the resulting vectors as the
        # placement id is not ordered
        vals = [None for i in range(len(new_obs_order))]

        # POSSIBLE DECOMPOSITION
        # resulting sample ids and sample metadata
        sample_ids = []
        sample_md = []
        for id_, idx in new_samp_order:
            sample_ids.append(id_)

            # if we have sample metadata, grab it
            if self.sample_metadata is None or not self.exists(id_):
                self_md = None
            else:
                self_md = self.sample_metadata[self_samp_idx[id_]]

            # if we have sample metadata, grab it
            if other.sample_metadata is None or not other.exists(id_):
                other_md = None
            else:
                other_md = other.sample_metadata[other_samp_idx[id_]]

            sample_md.append(sample_metadata_f(self_md, other_md))

        # POSSIBLE DECOMPOSITION
        # resulting observation ids and sample metadata
        obs_ids = []
        obs_md = []
        for id_, idx in new_obs_order:
            obs_ids.append(id_)

            # if we have observation metadata, grab it
            if self.observation_metadata is None or \
               not self.exists(id_, axis="observation"):
                self_md = None
            else:
                self_md = self.observation_metadata[self_obs_idx[id_]]

            # if we have observation metadata, grab it
            if other.observation_metadata is None or \
                    not other.exists(id_, axis="observation"):
                other_md = None
            else:
                other_md = other.observation_metadata[other_obs_idx[id_]]

            obs_md.append(observation_metadata_f(self_md, other_md))

        # length used for construction of new vectors
        vec_length = len(new_samp_order)

        # walk over observations in our new order
        for obs_id, new_obs_idx in new_obs_order:
            # create new vector for matrix values
            new_vec = zeros(vec_length, dtype='float')

            # This method allows for the creation of a matrix of self type.
            # See note above
            # new_vec = data_f()

            # see if the observation exists in other, if so, pull it out.
            # if not, set to the placeholder missing
            if other.exists(obs_id, axis="observation"):
                other_vec = other.data(obs_id, 'observation')
            else:
                other_vec = None

            # see if the observation exists in self, if so, pull it out.
            # if not, set to the placeholder missing
            if self.exists(obs_id, axis="observation"):
                self_vec = self.data(obs_id, 'observation')
            else:
                self_vec = None

            # short circuit. If other doesn't have any values, then we can just
            # take all values from self
            if other_vec is None:
                for (n_idx, s_idx) in self_samp_order:
                    if s_idx is not None:
                        new_vec[n_idx] = self_vec[s_idx]

            # short circuit. If self doesn't have any values, then we can just
            # take all values from other
            elif self_vec is None:
                for (n_idx, o_idx) in other_samp_order:
                    if o_idx is not None:
                        new_vec[n_idx] = other_vec[o_idx]

            else:
                # NOTE: DM 7.5.12, no observed improvement at the profile level
                # was made on this inner loop by using self_samp_order and
                # other_samp_order lists.

                # walk over samples in our new order
                for samp_id, new_samp_idx in new_samp_order:
                    # pull out each individual sample value. This is expensive,
                    # but the vectors are in a different alignment. It is
                    # possible that this could be improved with numpy take but
                    # needs to handle missing values appropriately
                    if samp_id not in self_samp_idx:
                        self_vec_value = 0
                    else:
                        self_vec_value = self_vec[self_samp_idx[samp_id]]

                    if samp_id not in other_samp_idx:
                        other_vec_value = 0
                    else:
                        other_vec_value = other_vec[other_samp_idx[samp_id]]

                    new_vec[new_samp_idx] = self_vec_value + other_vec_value

            # convert our new vector to self type as to make sure we don't
            # accidently force a dense representation in memory
            vals[new_obs_idx] = self._conv_to_self_type(new_vec)

        return self.__class__(self._conv_to_self_type(vals), obs_ids[:],
                              sample_ids[:], obs_md, sample_md)

    @classmethod
    def from_hdf5(cls, h5grp, order='observation'):
        """Parse an HDF5 formatted BIOM table

        The expected structure of this group is below. A few basic definitions,
        N is the number of observations and M is the number of samples. Data
        are stored in both compressed sparse row (for observation oriented
        operations) and compressed sparse column (for sample oriented
        operations).

        ### ADD IN SCIPY SPARSE CSC/CSR URLS
        ### ADD IN WIKIPEDIA PAGE LINK TO CSR
        ### ALL THESE INTS CAN BE UINT, SCIPY DOES NOT BY DEFAULT STORE AS THIS
        ###     THOUGH
        ### METADATA ARE NOT REPRESENTED HERE YET
        ./id                         : str, an arbitrary ID
        ./type                       : str, the table type (e.g, OTU table)
        ./format-url                 : str, a URL that describes the format
        ./format-version             : two element tuple of int32,
                                       major and minor
        ./generated-by               : str, what generated this file
        ./creation-date              : str, ISO format
        ./shape                      : two element tuple of int32, N by M
        ./nnz                        : int32 or int64, number of non zero elems
        ./observation                : Group
        ./observation/ids            : (N,) dataset of str or vlen str
        ./observation/matrix         : Group
        ./observation/matrix/data    : (N,) dataset of float64
        ./observation/matrix/indices : (N,) dataset of int32
        ./observation/matrix/indptr  : (M+1,) dataset of int32
        [./observation/metadata]     : Optional, JSON str, in index order
                                       with ids
        ./sample                     : Group
        ./sample/ids                 : (M,) dataset of str or vlen str
        ./sample/matrix              : Group
        ./sample/matrix/data         : (M,) dataset of float64
        ./sample/matrix/indices      : (M,) dataset of int32
        ./sample/matrix/indptr       : (N+1,) dataset of int32
        [./sample/metadata]          : Optional, JSON str, in index order
                                       with ids

        Paramters
        ---------
        h5grp : a h5py ``Group`` or an open h5py ``File``
        order : 'observation' or 'sample' to indicate which data ordering to
            load the table as

        Returns
        -------
        Table
            A BIOM ``Table`` object

        See Also
        --------
        Table.format_hdf5

        Examples
        --------
        ### is it okay to actually create files in doctest?

        """
        if not HAVE_H5PY:
            raise RuntimeError("h5py is not in the environment, HDF5 support "
                               "is not available")

        if order not in ('observation', 'sample'):
            raise ValueError("Unknown order %s!" % order)

        create_date = h5grp.attrs['creation-date']
        generated_by = h5grp.attrs['generated-by']

        shape = h5grp.attrs['shape']
        type = None if h5grp.attrs['type'] == '' else h5grp.attrs['type']

        # fetch all of the IDs
        obs_ids = h5grp['observation/ids'][:]
        samp_ids = h5grp['sample/ids'][:]

        # fetch all of the metadata
        no_md = np.array(["[]"])
        obs_md = loads(h5grp['observation'].get('metadata', no_md)[0])
        samp_md = loads(h5grp['sample'].get('metadata', no_md)[0])

        # load the data
        data_grp = h5grp[order]['matrix']
        data = data_grp["data"]
        indices = data_grp["indices"]
        indptr = data_grp["indptr"]
        cs = (data, indices, indptr)

        if order == 'sample':
            matrix = csc_matrix(cs, shape=shape)
        else:
            matrix = csr_matrix(cs, shape=shape)

        return Table(matrix, obs_ids, samp_ids,  obs_md or None,
                     samp_md or None, type=type, create_date=create_date,
                     generated_by=generated_by)

    def to_hdf5(self, h5grp, generated_by, compress=True):
        """Store CSC and CSR in place

        The expected structure of this group is below. A few basic definitions,
        N is the number of observations and M is the number of samples. Data
        are stored in both compressed sparse row (for observation oriented
        operations) and compressed sparse column (for sample oriented
        operations).

        ### ADD IN SCIPY SPARSE CSC/CSR URLS
        ### ADD IN WIKIPEDIA PAGE LINK TO CSR
        ### ALL THESE INTS CAN BE UINT, SCIPY DOES NOT BY DEFAULT STORE AS THIS
        ###     THOUGH
        ### METADATA ARE NOT REPRESENTED HERE YET
        ./id                         : str, an arbitrary ID
        ./type                       : str, the table type (e.g, OTU table)
        ./format-url                 : str, a URL that describes the format
        ./format-version             : two element tuple of int32,
                                       major and minor
        ./generated-by               : str, what generated this file
        ./creation-date              : str, ISO format
        ./shape                      : two element tuple of int32, N by M
        ./nnz                        : int32 or int64, number of non zero elems
        ./observation                : Group
        ./observation/ids            : (N,) dataset of str or vlen str
        ./observation/matrix         : Group
        ./observation/matrix/data    : (N,) dataset of float64
        ./observation/matrix/indices : (N,) dataset of int32
        ./observation/matrix/indptr  : (M+1,) dataset of int32
        [./observation/metadata]     : Optional, JSON str, in index order
                                       with ids
        ./sample                     : Group
        ./sample/ids                 : (M,) dataset of str or vlen str
        ./sample/matrix              : Group
        ./sample/matrix/data         : (M,) dataset of float64
        ./sample/matrix/indices      : (M,) dataset of int32
        ./sample/matrix/indptr       : (N+1,) dataset of int32
        [./sample/metadata]          : Optional, JSON str, in index order
                                       with ids

        Paramters
        ---------
        h5grp : a h5py ``Group`` or an open h5py ``File``
        generated_by : str
        compress : Boolean  'True' means fiels will be compressed with
            gzip, 'False' means no compression

        See Also
        --------
        Table.format_hdf5

        Examples
        --------
        ### is it okay to actually create files in doctest?

        """
        if not HAVE_H5PY:
            raise RuntimeError("h5py is not in the environment, HDF5 support "
                               "is not available")

        def axis_dump(grp, ids, md, order, compression=None):
            """Store for an axis"""
            self._data = self._data.asformat(order)

            len_ids = len(ids)
            len_indptr = len(self._data.indptr)
            len_data = self.nnz

            grp.create_group('matrix')

            grp.create_dataset('matrix/data', shape=(len_data,),
                               dtype=np.float64,
                               data=self._data.data,
                               compression=compression)
            grp.create_dataset('matrix/indices', shape=(len_data,),
                               dtype=np.int32,
                               data=self._data.indices,
                               compression=compression)
            grp.create_dataset('matrix/indptr', shape=(len_indptr,),
                               dtype=np.int32,
                               data=self._data.indptr,
                               compression=compression)

            # if we store IDs in the table as numpy arrays then this store
            # is cleaner, as is the parse
            grp.create_dataset('ids', shape=(len_ids,),
                               dtype=H5PY_VLEN_STR,
                               data=[str(i) for i in ids],
                               compression=compression)

            if md is not None:
                md_str = empty(shape=(), dtype=object)
                md_str[()] = dumps(md)
                grp.create_dataset('metadata', shape=(1,),
                                   dtype=H5PY_VLEN_STR,
                                   data=md_str,
                                   compression=compression)

        h5grp.attrs['id'] = self.table_id if self.table_id else "No Table ID"
        h5grp.attrs['type'] = self.type if self.type else ""
        h5grp.attrs['format-url'] = "http://biom-format.org"
        h5grp.attrs['format-version'] = (2, 0)
        h5grp.attrs['generated-by'] = generated_by
        h5grp.attrs['creation-date'] = datetime.now().isoformat()
        h5grp.attrs['shape'] = self.shape
        h5grp.attrs['nnz'] = self.nnz
        compression = None
        if compress is True:
            compression = 'gzip'
        axis_dump(h5grp.create_group('observation'), self.observation_ids,
                  self.observation_metadata, 'csr', compression)
        axis_dump(h5grp.create_group('sample'), self.sample_ids,
                  self.sample_metadata, 'csc', compression)

    @classmethod
    def from_json(self, json_table, data_pump=None,
                  input_is_dense=False):
        """Parse a biom otu table type"""
        sample_ids = [col['id'] for col in json_table['columns']]
        sample_metadata = [col['metadata'] for col in json_table['columns']]
        obs_ids = [row['id'] for row in json_table['rows']]
        obs_metadata = [row['metadata'] for row in json_table['rows']]
        dtype = MATRIX_ELEMENT_TYPE[json_table['matrix_element_type']]

        if data_pump is None:
            table_obj = Table(json_table['data'], obs_ids, sample_ids,
                              obs_metadata, sample_metadata,
                              shape=json_table['shape'],
                              dtype=dtype,
                              input_is_dense=input_is_dense)
        else:
            table_obj = Table(data_pump, obs_ids, sample_ids,
                              obs_metadata, sample_metadata,
                              shape=json_table['shape'],
                              dtype=dtype,
                              input_is_dense=input_is_dense)

        return table_obj

    def to_json(self, generated_by, direct_io=None):
        """Returns a JSON string representing the table in BIOM format.

        ``generated_by``: a string describing the software used to build the
        table

        If direct_io is not None, the final output is written directly to
        direct_io during processing.
        """
        if (not isinstance(generated_by, str) and
                not isinstance(generated_by, unicode)):
            raise TableException("Must specify a generated_by string")

        # Fill in top-level metadata.
        if direct_io:
            direct_io.write('{')
            direct_io.write('"id": "%s",' % str(self.table_id))
            direct_io.write(
                '"format": "%s",' %
                get_biom_format_version_string())
            direct_io.write(
                '"format_url": "%s",' %
                get_biom_format_url_string())
            direct_io.write('"generated_by": "%s",' % generated_by)
            direct_io.write('"date": "%s",' % datetime.now().isoformat())
        else:
            id_ = '"id": "%s",' % str(self.table_id)
            format_ = '"format": "%s",' % get_biom_format_version_string()
            format_url = '"format_url": "%s",' % get_biom_format_url_string()
            generated_by = '"generated_by": "%s",' % generated_by
            date = '"date": "%s",' % datetime.now().isoformat()

        # Determine if we have any data in the matrix, and what the shape of
        # the matrix is.
        try:
            num_rows, num_cols = self.shape
        except:
            num_rows = num_cols = 0
        has_data = True if num_rows > 0 and num_cols > 0 else False

        # Default the matrix element type to test to be an integer in case we
        # don't have any data in the matrix to test.
        test_element = 0
        if has_data:
            test_element = self[0, 0]

        # Determine the type of elements the matrix is storing.
        if isinstance(test_element, int):
            matrix_element_type = "int"
        elif isinstance(test_element, float):
            matrix_element_type = "float"
        elif isinstance(test_element, unicode):
            matrix_element_type = "unicode"
        else:
            raise TableException("Unsupported matrix data type.")

        # Fill in details about the matrix.
        if direct_io:
            direct_io.write(
                '"matrix_element_type": "%s",' %
                matrix_element_type)
            direct_io.write('"shape": [%d, %d],' % (num_rows, num_cols))
        else:
            matrix_element_type = '"matrix_element_type": "%s",' % \
                matrix_element_type
            shape = '"shape": [%d, %d],' % (num_rows, num_cols)

        # Fill in details about the rows in the table and fill in the matrix's
        # data.
        if direct_io:
            direct_io.write('"data": [')
        else:
            data = ['"data": [']

        max_row_idx = len(self.observation_ids) - 1
        max_col_idx = len(self.sample_ids) - 1
        rows = ['"rows": [']
        have_written = False
        for obs_index, obs in enumerate(self.iter(axis='observation')):
            # i'm crying on the inside
            if obs_index != max_row_idx:
                rows.append('{"id": %s, "metadata": %s},' % (dumps(obs[1]),
                                                             dumps(obs[2])))
            else:
                rows.append('{"id": %s, "metadata": %s}],' % (dumps(obs[1]),
                                                              dumps(obs[2])))

            # turns out its a pain to figure out when to place commas. the
            # simple work around, at the expense of a little memory
            # (bound by the number of samples) is to build of what will be
            # written, and then add in the commas where necessary.
            built_row = []
            for col_index, val in enumerate(obs[0]):
                if float(val) != 0.0:
                    built_row.append("[%d,%d,%r]" % (obs_index, col_index,
                                                     val))
            if built_row:
                # if we have written a row already, its safe to add a comma
                if have_written:
                    if direct_io:
                        direct_io.write(',')
                    else:
                        data.append(',')
                if direct_io:
                    direct_io.write(','.join(built_row))
                else:
                    data.append(','.join(built_row))

                have_written = True

        # finalize the data block
        if direct_io:
            direct_io.write("],")
        else:
            data.append("],")

        # Fill in details about the columns in the table.
        columns = ['"columns": [']
        for samp_index, samp in enumerate(self.iter()):
            if samp_index != max_col_idx:
                columns.append('{"id": %s, "metadata": %s},' % (
                    dumps(samp[1]), dumps(samp[2])))
            else:
                columns.append('{"id": %s, "metadata": %s}]' % (
                    dumps(samp[1]), dumps(samp[2])))

        rows = ''.join(rows)
        columns = ''.join(columns)

        if direct_io:
            direct_io.write(rows)
            direct_io.write(columns)
            direct_io.write('}')
        else:
            return "{%s}" % ''.join([id_, format_, format_url,
                                     generated_by, date,
                                     matrix_element_type, shape,
                                     ''.join(data), rows, columns])


def coo_arrays_to_sparse(data, dtype=np.float64, shape=None):
    """Map directly on to the coo_matrix constructor

    data must be (values, (rows, cols))
    """
    if shape is None:
        values, (rows, cols) = data
        n_rows = max(rows) + 1
        n_cols = max(cols) + 1
    else:
        n_rows, n_cols = shape

    # coo_matrix allows zeros to be added as data, and this affects
    # nnz, items, and iteritems. Clean them out here, as this is
    # the only time these zeros can creep in.
    # Note: coo_matrix allows duplicate entries; the entries will
    # be summed when converted. Not really sure how we want to
    # handle this generally within BIOM- I'm okay with leaving it
    # as undefined behavior for now.
    matrix = coo_matrix(data, shape=(n_rows, n_cols), dtype=dtype)
    matrix = matrix.tocsr()
    matrix.eliminate_zeros()
    return matrix


def list_list_to_sparse(data, dtype=float, shape=None):
    """Convert a list of lists into a scipy.sparse matrix.

    [[row, col, value], ...]
    """
    rows, cols, values = izip(*data)

    if shape is None:
        n_rows = max(rows) + 1
        n_cols = max(cols) + 1
    else:
        n_rows, n_cols = shape

    matrix = coo_matrix((values, (rows, cols)), shape=(n_rows, n_cols),
                        dtype=dtype)
    matrix = matrix.tocsr()
    matrix.eliminate_zeros()
    return matrix


def nparray_to_sparse(data, dtype=float):
    """Convert a numpy array to a scipy.sparse matrix."""
    if data.shape == (0,):
        # an empty vector. Note, this short circuit is necessary as calling
        # csr_matrix([], shape=(0, 0), dtype=dtype) will result in a matrix
        # has a shape of (1, 0).
        return csr_matrix((0, 0), dtype=dtype)
    elif data.shape in ((1, 0), (0, 1)) and data.size == 0:
        # an empty matrix. This short circuit is necessary for the same reason
        # as the empty vector. While a (1, 0) matrix is _empty_, this does
        # confound code that assumes that (1, 0) means there might be metadata
        # or IDs associated with that singular row
        return csr_matrix((0, 0), dtype=dtype)
    elif len(data.shape) == 1:
        # a vector
        shape = (1, data.shape[0])
    else:
        shape = data.shape

    matrix = coo_matrix(data, shape=shape, dtype=dtype)
    matrix = matrix.tocsr()
    matrix.eliminate_zeros()
    return matrix


def list_nparray_to_sparse(data, dtype=float):
    """Takes a list of numpy arrays and creates a scipy.sparse matrix."""
    matrix = coo_matrix(data, shape=(len(data), len(data[0])), dtype=dtype)
    matrix = matrix.tocsr()
    matrix.eliminate_zeros()
    return matrix


def list_sparse_to_sparse(data, dtype=float):
    """Takes a list of scipy.sparse matrices and creates a scipy.sparse mat."""
    if isspmatrix(data[0]):
        if data[0].shape[0] > data[0].shape[1]:
            is_col = True
            n_cols = len(data)
            n_rows = data[0].shape[0]
        else:
            is_col = False
            n_rows = len(data)
            n_cols = data[0].shape[1]
    else:
        all_keys = flatten([d.keys() for d in data])
        n_rows = max(all_keys, key=itemgetter(0))[0] + 1
        n_cols = max(all_keys, key=itemgetter(1))[1] + 1
        if n_rows > n_cols:
            is_col = True
            n_cols = len(data)
        else:
            is_col = False
            n_rows = len(data)

    data = vstack(data)
    matrix = coo_matrix(data, shape=(n_rows, n_cols),
                        dtype=dtype)
    matrix = matrix.tocsr()
    matrix.eliminate_zeros()
    return matrix


def list_dict_to_sparse(data, dtype=float):
    """Takes a list of dict {(row,col):val} and creates a scipy.sparse mat."""
    if isspmatrix(data[0]):
        if data[0].shape[0] > data[0].shape[1]:
            is_col = True
            n_cols = len(data)
            n_rows = data[0].shape[0]
        else:
            is_col = False
            n_rows = len(data)
            n_cols = data[0].shape[1]
    else:
        all_keys = flatten([d.keys() for d in data])
        n_rows = max(all_keys, key=itemgetter(0))[0] + 1
        n_cols = max(all_keys, key=itemgetter(1))[1] + 1
        if n_rows > n_cols:
            is_col = True
            n_cols = len(data)
        else:
            is_col = False
            n_rows = len(data)

    rows = []
    cols = []
    vals = []
    for row_idx, row in enumerate(data):
        for (row_val, col_idx), val in row.items():
            if is_col:
                # transpose
                rows.append(row_val)
                cols.append(row_idx)
                vals.append(val)
            else:
                rows.append(row_idx)
                cols.append(col_idx)
                vals.append(val)

    matrix = coo_matrix((vals, (rows, cols)), shape=(n_rows, n_cols),
                        dtype=dtype)
    matrix = matrix.tocsr()
    matrix.eliminate_zeros()
    return matrix


def dict_to_sparse(data, dtype=float, shape=None):
    """Takes a dict {(row,col):val} and creates a scipy.sparse matrix."""
    if shape is None:
        n_rows = max(data.keys(), key=itemgetter(0))[0] + 1
        n_cols = max(data.keys(), key=itemgetter(1))[1] + 1
    else:
        n_rows, n_cols = shape

    rows = []
    cols = []
    vals = []
    for (r, c), v in data.iteritems():
        rows.append(r)
        cols.append(c)
        vals.append(v)

    return coo_arrays_to_sparse((vals, (rows, cols)),
                                shape=(n_rows, n_cols), dtype=dtype)<|MERGE_RESOLUTION|>--- conflicted
+++ resolved
@@ -1369,7 +1369,6 @@
         else:
             return UnknownAxisError(axis)
 
-<<<<<<< HEAD
     def subsample(self, n, axis='sample', replace=False):
         """Randomly subsample without replacement.
 
@@ -1379,20 +1378,10 @@
             Number of items to subsample from `counts`.
         axis : {'sample', 'observation'}, optional
             The axis to sample over
-=======
-    def pa(self, inplace=True):
-        """Convert the `Table` to presence/absence data
-
-        Parameters
-        ----------
-        inplace : bool, optional
-            Defaults to `False`
->>>>>>> 2ba5c40e
 
         Returns
         -------
         biom.Table
-<<<<<<< HEAD
 
         Raises
         ------
@@ -1405,16 +1394,11 @@
         the sum of a given vector, that vector is omitted from the result.
 
         Shamelessly adapted from `skbio.math.subsample`
-=======
-            Returns itself if `inplace`, else returns a new presence/absence
-            table.
->>>>>>> 2ba5c40e
 
         Examples
         --------
         >>> import numpy as np
         >>> from biom.table import Table
-<<<<<<< HEAD
         >>> table = Table(np.array([[0, 2, 3], [1, 0, 2]]), ['O1', 'O2'],
         ...               ['S1', 'S2', 'S3'])
 
@@ -1475,7 +1459,25 @@
                                                        len(self.sample_ids)))
             table.filter(lambda i, md, v: v.sum() > 0)
             return table
-=======
+
+    def pa(self, inplace=True):
+        """Convert the `Table` to presence/absence data
+
+        Parameters
+        ----------
+        inplace : bool, optional
+            Defaults to `False`
+
+        Returns
+        -------
+        Table
+            Returns itself if `inplace`, else returns a new presence/absence
+            table.
+
+        Examples
+        --------
+        >>> from biom.table import Table
+        >>> import numpy as np
 
         Create a 2x3 BIOM table
 
@@ -1495,7 +1497,6 @@
             return np.ones(len(data), dtype=float)
 
         return self.transform(transform_f, inplace=inplace)
->>>>>>> 2ba5c40e
 
     def transform(self, f, axis='sample', inplace=True):
         """Iterate over `axis`, applying a function `f` to each vector.
