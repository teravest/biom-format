#!/usr/bin/env python
"""The BIOM Table API"""

# -----------------------------------------------------------------------------
# Copyright (c) 2011-2013, The BIOM Format Development Team.
#
# Distributed under the terms of the Modified BSD License.
#
# The full license is in the file COPYING.txt, distributed with this software.
# -----------------------------------------------------------------------------

from __future__ import division
import os
import numpy as np
from copy import deepcopy
from datetime import datetime
from json import dumps, loads
from functools import reduce, partial
from operator import itemgetter, xor, add
from itertools import izip
from collections import defaultdict, Hashable
from numpy import ndarray, asarray, zeros, empty
import h5py

from biom.exception import TableException, UnknownID
from biom.util import (get_biom_format_version_string,
                       get_biom_format_url_string, flatten, natsort,
                       prefer_self, index_list)
<<<<<<< HEAD
#from biom.backends.scipysparse import (ScipySparseMat, to_scipy, dict_to_scipy,
#    list_dict_to_scipy, list_nparray_to_scipy, nparray_to_scipy,
#    list_list_to_scipy)

#SparseObj = ScipySparseMat
#to_sparse = to_scipy
#dict_to_sparseobj = dict_to_scipy
#list_dict_to_sparseobj = list_dict_to_scipy
#list_nparray_to_sparseobj = list_nparray_to_scipy
#nparray_to_sparseobj = nparray_to_scipy
#list_list_to_sparseobj = list_list_to_scipy
=======

from scipy.sparse import csc_matrix, csr_matrix
from biom.backends.scipysparse import (ScipySparseMat, to_scipy, dict_to_scipy,
    list_dict_to_scipy, list_nparray_to_scipy, nparray_to_scipy,
    list_list_to_scipy)

SparseObj = ScipySparseMat
to_sparse = to_scipy
dict_to_sparseobj = dict_to_scipy
list_dict_to_sparseobj = list_dict_to_scipy
list_nparray_to_sparseobj = list_nparray_to_scipy
nparray_to_sparseobj = nparray_to_scipy
list_list_to_sparseobj = list_list_to_scipy
>>>>>>> 46259044

# Define a variable length string type
H5PY_VLEN_STR = h5py.special_dtype(vlen=str)

__author__ = "Daniel McDonald"
__copyright__ = "Copyright 2011-2013, The BIOM Format Development Team"
__credits__ = ["Daniel McDonald", "Jai Ram Rideout", "Greg Caporaso",
               "Jose Clemente", "Justin Kuczynski", "Adam Robbins-Pianka"]
__license__ = "BSD"
__url__ = "http://biom-format.org"
__maintainer__ = "Daniel McDonald"
__email__ = "daniel.mcdonald@colorado.edu"


class Table(object):
    """Abstract base class representing a Table.

    Once created, a Table object is immutable except for its sample/observation
    metadata, which can be modified in place via add_sample_metadata and
    add_observation_metadata.

    Code to simulate immutability taken from here:
        http://en.wikipedia.org/wiki/Immutable_object
    """

    def __setattr__(self, *args):
        raise TypeError("A Table object cannot be modified once created.")
    __delattr__ = __setattr__

    def __init__(self, data, sample_ids, observation_ids, sample_metadata=None,
                 observation_metadata=None, table_id=None,
                 type=None, **kwargs):
        if type is None:
            type = 'Unspecified'

        super(Table, self).__setattr__('type', type)
        super(Table, self).__setattr__('table_id', table_id)
        super(Table, self).__setattr__('_data', data)

        # Cast to tuple for immutability.
        super(Table, self).__setattr__('sample_ids', tuple(sample_ids))
        super(Table, self).__setattr__('observation_ids',
                                       tuple(observation_ids))

        if sample_metadata is not None:
            super(Table, self).__setattr__('sample_metadata',
                                           tuple(sample_metadata))
        else:
            super(Table, self).__setattr__('sample_metadata', None)

        if observation_metadata is not None:
            super(Table, self).__setattr__('observation_metadata',
                                           tuple(observation_metadata))
        else:
            super(Table, self).__setattr__('observation_metadata', None)

        # These will be set by _index_ids()
        super(Table, self).__setattr__('_sample_index', None)
        super(Table, self).__setattr__('_obs_index', None)

        self._verify_metadata()
        self._cast_metadata()
        self._index_ids()

    def _index_ids(self):
        """Sets lookups {id:index in _data}.

        Should only be called in constructor as this modifies state.
        """
        super(Table, self).__setattr__('_sample_index',
                                       index_list(self.sample_ids))
        super(Table, self).__setattr__('_obs_index',
                                       index_list(self.observation_ids))

    #def _conv_to_self_type(self, vals, transpose=False, dtype=None):
    #    """For converting vectors to a compatible self type"""
    #    if dtype is None:
    #        dtype = self._dtype
#
#        if isinstance(vals, self._data.__class__):
#            return vals
#        else:
#            return to_sparse(vals, transpose, dtype)

    def _verify_metadata(self):
        """Obtain some notion of sanity on object construction with inputs"""
        try:
            n_obs, n_samp = self._data.shape
        except:
            n_obs = n_samp = 0

        if n_obs != len(self.observation_ids):
            raise TableException(
                "Number of observation_ids differs from matrix size!")

        if n_obs != len(set(self.observation_ids)):
            raise TableException("Duplicate observation_ids")

        if n_samp != len(self.sample_ids):
            raise TableException(
                "Number of sample_ids differs from matrix size!")

        if n_samp != len(set(self.sample_ids)):
            raise TableException("Duplicate sample_ids")

        if self.sample_metadata is not None and \
           n_samp != len(self.sample_metadata):
            raise TableException("sample_metadata not in a compatible shape"
                                 "with data matrix!")

        if self.observation_metadata is not None and \
           n_obs != len(self.observation_metadata):
            raise TableException("observation_metadata not in a compatible"
                                 "shape with data matrix!")

    def _cast_metadata(self):
        """Casts all metadata to defaultdict to support default values.

        Should be called after any modifications to sample/observation
        metadata.
        """
        default_samp_md = []
        default_obs_md = []

        # if we have a list of [None], set to None
        if self.sample_metadata is not None:
            if self.sample_metadata.count(None) == len(self.sample_metadata):
                super(Table, self).__setattr__('sample_metadata', None)

        if self.sample_metadata is not None:
            for samp_md in self.sample_metadata:
                d = defaultdict(lambda: None)

                if isinstance(samp_md, dict):
                    d.update(samp_md)
                elif samp_md is None:
                    pass
                else:
                    raise TableException("Unable to cast metadata: %s" %
                                         repr(samp_md))

                default_samp_md.append(d)
            super(Table, self).__setattr__('sample_metadata',
                                           tuple(default_samp_md))

        # if we have a list of [None], set to None
        if self.observation_metadata is not None:
            none_count = self.observation_metadata.count(None)
            if none_count == len(self.observation_metadata):
                super(Table, self).__setattr__('observation_metadata', None)

        if self.observation_metadata is not None:
            for obs_md in self.observation_metadata:
                d = defaultdict(lambda: None)

                if isinstance(obs_md, dict):
                    d.update(obs_md)
                elif obs_md is None:
                    pass
                else:
                    raise TableException("Unable to cast metadata: %s" %
                                         repr(obs_md))

                default_obs_md.append(d)
            super(Table, self).__setattr__('observation_metadata',
                                           tuple(default_obs_md))

    @property
    def shape(self):
        return self._data.shape

    @property
    def dtype(self):
        return self._data.dtype

    def add_observation_metadata(self, md):
        """Take a dict of metadata and add it to an observation.

        ``md`` should be of the form ``{observation_id:{dict_of_metadata}}``
        """
        if self.observation_metadata is not None:
            for id_, md_entry in md.items():
                if self.observation_exists(id_):
                    self.observation_metadata[
                        self.get_observation_index(id_)].update(md_entry)
        else:
            super(Table, self).__setattr__('observation_metadata',
                                           tuple([md[id_] if id_ in md else
                                                  None for id_ in
                                                  self.observation_ids]))
        self._cast_metadata()

    def add_sample_metadata(self, md):
        """Take a dict of metadata and add it to a sample.

        ``md`` should be of the form ``{sample_id:{dict_of_metadata}}``
        """
        if self.sample_metadata is not None:
            for id_, md_entry in md.items():
                if self.sample_exists(id_):
                    self.sample_metadata[
                        self.get_sample_index(id_)].update(md_entry)
        else:
            super(Table, self).__setattr__('sample_metadata',
                                           tuple([md[id_] if id_ in md else
                                                  None
                                                  for id_ in self.sample_ids]))
        self._cast_metadata()

    def __getitem__(self, args):
        """Handles row or column slices."""
        if self.is_empty():
            raise IndexError("Cannot retrieve an element from an empty/null "
                             "table.")

        try:
            row, col = args
        except:
            raise IndexError("Must specify (row, col).")

        if isinstance(row, slice) and isinstance(col, slice):
            raise IndexError("Can only slice a single axis.")

        if isinstance(row, slice):
            if row.start is None and row.stop is None:
                return self._get_col(col)
            else:
                raise IndexError("Can only handle full : slices per axis.")
        elif isinstance(col, slice):
            if col.start is None and col.stop is None:
                return self._get_row(row)
            else:
                raise IndexError("Can only handle full : slices per axis.")
        else:
            if self._data.getformat() == 'coo':
                self._data.tocsr()

            return self._data[row, col]

    def _get_row(self, row_idx):
        """Return the row at ``row_idx``.

        A row vector will be returned as a scipy.sparse matrix in csr format.
        """
        if self.is_empty():
            raise IndexError("Cannot retrieve a row from an empty/null table.")

        num_rows, num_cols = self.shape

        if row_idx >= num_rows or row_idx < 0:
            raise IndexError("Row index %d is out of bounds." % row_idx)

        self._data = self._data.tocsr()
        return self._data.getrow(rox_idx)

    def _get_col(self, col_idx):
        """Return the column at ``col_idx``.

        A column vector will be returned as a scipy.sparse matrix in csc
        format.
        """
        if self.is_empty():
            raise IndexError("Cannot retrieve a column from an empty/null "
                             "table.")

        num_rows, num_cols = self.shape

        if col_idx >= num_cols or col_idx < 0:
            raise IndexError("Column index %d is out of bounds." % col_idx)

        self._data.tocsc()

        col_vector = self.__class__(num_rows, 1, dtype=self.dtype)
        col_vector._matrix = self._matrix.getcol(col_idx)

        return col_vector

    def reduce(self, f, axis):
        """Reduce over axis with f

        ``axis`` can be either ``sample`` or ``observation``
        """
        if self.is_empty():
            raise TableException("Cannot reduce an empty table")

        # np.apply_along_axis might reduce type conversions here and improve
        # speed. am opting for reduce right now as I think its more readable
        if axis == 'sample':
            return asarray([reduce(f, v) for v in self.iter_sample_data()])
        elif axis == 'observation':
            return asarray([reduce(f, v) for v in
                            self.iter_observation_data()])
        else:
            raise TableException("Unknown reduction axis")

    def sum(self, axis='whole'):
        """Returns the sum by axis

        axis can be:

        ``whole``       : whole matrix sum

        ``sample``     : return a vector with a sum for each sample

        ``observation`` : return a vector with a sum for each observation
        """
        if axis == 'whole':
            return self._data.sum()
        elif axis == 'sample':
            return self._data.sum(axis=0)
        elif axis == 'observation':
            return self._data.sum(axis=1)
        else:
            raise TableException("Unknown axis '%s'" % axis)

    def transpose(self):
        """Return a new table that is the transpose of this table.

        The returned table will be an entirely new table, including copies of
        the (transposed) data, sample/observation IDs and metadata.
        """
        sample_md_copy = deepcopy(self.sample_metadata)
        obs_md_copy = deepcopy(self.observation_metadata)

        return self.__class__(self._data.T, self.observation_ids[:],
                              self.sample_ids[:], obs_md_copy, sample_md_copy,
                              self.table_id)

    def get_sample_index(self, samp_id):
        """Returns the sample index for sample ``samp_id``"""
        if samp_id not in self._sample_index:
            raise UnknownID("SampleId %s not found!" % samp_id)
        return self._sample_index[samp_id]

    def get_observation_index(self, obs_id):
        """Returns the observation index for observation ``obs_id``"""
        if obs_id not in self._obs_index:
            raise UnknownID("ObservationId %s not found!" % obs_id)
        return self._obs_index[obs_id]

    def get_value_by_ids(self, obs_id, samp_id):
        """Return value in the matrix corresponding to ``(obs_id, samp_id)``
        """
        if obs_id not in self._obs_index:
            raise UnknownID("ObservationId %s not found!" % obs_id)
        if samp_id not in self._sample_index:
            raise UnknownID("SampleId %s not found!" % samp_id)

        return self._data[self._obs_index[obs_id], self._sample_index[samp_id]]

    def __str__(self):
        """Stringify self

        Default str output for a Table is just row/col ids and data values
        """
        return self.delimited_self()

    def sample_exists(self, id_):
        """Returns True if sample ``id_`` exists, False otherwise"""
        return id_ in self._sample_index

    def observation_exists(self, id_):
        """Returns True if observation ``id_`` exists, False otherwise"""
        return id_ in self._obs_index

    def delimited_self(self, delim='\t', header_key=None, header_value=None,
                       metadata_formatter=str,
                       observation_column_name='#OTU ID'):
        """Return self as a string in a delimited form

        Default str output for the Table is just row/col ids and table data
        without any metadata

        Including observation metadata in output: If ``header_key`` is not
        ``None``, the observation metadata with that name will be included
        in the delimited output. If ``header_value`` is also not ``None``, the
        observation metadata will use the provided ``header_value`` as the
        observation metadata name (i.e., the column header) in the delimited
        output.

        ``metadata_formatter``: a function which takes a metadata entry and
        returns a formatted version that should be written to file

        ``observation_column_name``: the name of the first column in the output
        table, corresponding to the observation IDs. For example, the default
        will look something like:

            #OTU ID\tSample1\tSample2
            OTU1\t10\t2
            OTU2\t4\t8

        """
        if self.is_empty():
            raise TableException("Cannot delimit self if I don't have data...")

        samp_ids = delim.join(map(str, self.sample_ids))

        # 17 hrs of straight programming later...
        if header_key is not None:
            if header_value is None:
                raise TableException(
                    "You need to specify both header_key and header_value")

        if header_value is not None:
            if header_key is None:
                raise TableException(
                    "You need to specify both header_key and header_value")

        if header_value:
            output = ['# Constructed from biom file',
                      '%s%s%s\t%s' % (observation_column_name, delim, samp_ids,
                                      header_value)]
        else:
            output = ['# Constructed from biom file',
                      '%s%s%s' % (observation_column_name, delim, samp_ids)]

        for obs_id, obs_values in zip(self.observation_ids, self._iter_obs()):
            str_obs_vals = delim.join(map(str, self._conv_to_np(obs_values)))

            if header_key and self.observation_metadata is not None:
                md = self.observation_metadata[self._obs_index[obs_id]]
                md_out = metadata_formatter(md.get(header_key, None))
                output.append(
                    '%s%s%s\t%s' %
                    (obs_id, delim, str_obs_vals, md_out))
            else:
                output.append('%s%s%s' % (obs_id, delim, str_obs_vals))

        return '\n'.join(output)

    def is_empty(self):
        """Returns ``True`` if the table is empty"""
        if not self.sample_ids or not self.observation_ids:
            return True
        else:
            return False

    def __iter__(self):
        """Defined by subclass"""
        return self.iter_samples()

    def _iter_samp(self):
        """Return sample vectors of data matrix vectors"""
        rows, cols = self._data.shape
        for c in range(cols):
            # this pulls out col vectors but need to convert to the expected
            # row vector
            colvec = self._data.get_col(c)
            yield colvec.T

    def _iter_obs(self):
        """Return observation vectors of data matrix"""
        for r in range(self._data.shape[0]):
            yield self._data.get_row(r)

    def get_table_density(self):
        """Returns the fraction of nonzero elements in the table."""
        density = 0.0

        if not self.is_empty():
            density = (self._data.size / (len(self.sample_ids) *
                                          len(self.observation_ids)))

        return density

    def descriptive_equality(self, other):
        """For use in testing, describe how the tables are not equal"""
        if self.observation_ids != other.observation_ids:
            return "Observation IDs are not the same"
        if self.sample_ids != other.sample_ids:
            return "Sample IDs are not the same"
        if self.observation_metadata != other.observation_metadata:
            return "Observation metadata are not the same"
        if self.sample_metadata != other.sample_metadata:
            return "Sample metadata are not the same"
        if not self._data_equality(other):
            return "Data elements are not the same"

        return "Tables appear equal"

    def __eq__(self, other):
        """Equality is determined by the data matrix, metadata, and IDs"""
        if self.observation_ids != other.observation_ids:
            return False
        if self.sample_ids != other.sample_ids:
            return False
        if self.observation_metadata != other.observation_metadata:
            return False
        if self.sample_metadata != other.sample_metadata:
            return False
        if not self._data_equality(other):
            return False

        return True

    def _data_equality(self, other):
        """Two SparseObj matrices are equal if the items are equal"""
        if isinstance(self, other.__class__):
            return sorted(self._data.items()) == sorted(other._data.items())

        for s_v, o_v in izip(self.iter_sample_data(),
                             other.iter_sample_data()):
            if not (s_v == o_v).all():
                return False

        return True

    def __ne__(self, other):
        return not (self == other)

    def _conv_to_np(self, v):
        """Converts a vector to a numpy array

        Always returns a row vector for consistancy with numpy iteration over
        arrays
        """
        return SparseObj.convert_vector_to_dense(v)

    def sample_data(self, id_):
        """Return observations associated with sample id ``id_``"""
        if id_ not in self._sample_index:
            raise UnknownID("ID %s is not a known sample ID!" % id_)
        return self._conv_to_np(self._data[:, self._sample_index[id_]])

    def observation_data(self, id_):
        """Return samples associated with observation id ``id_``"""
        if id_ not in self._obs_index:
            raise UnknownID("ID %s is not a known observation ID!" % id_)
        return self._conv_to_np(self._data[self._obs_index[id_], :])

    def copy(self):
        """Returns a copy of the table"""
        # NEEDS TO BE A DEEP COPY, MIGHT NOT GET METADATA! NEED TEST!
        return self.__class__(self._data.copy(), self.sample_ids[:],
                              self.observation_ids[:], self.sample_metadata,
                              self.observation_metadata, self.table_id)

    def iter_sample_data(self):
        """Yields sample values"""
        for samp_v in self._iter_samp():
            yield self._conv_to_np(samp_v)

    def iter_observation_data(self):
        """Yields observation values"""
        for obs_v in self._iter_obs():
            yield self._conv_to_np(obs_v)

    def iter_samples(self, conv_to_np=True):
        """Yields ``(sample_value, sample_id, sample_metadata)``

        NOTE: will return ``None`` in ``sample_metadata`` positions if
        ``self.sample_metadata`` is set to ``None``
        """
        if self.sample_metadata is None:
            samp_metadata = (None,) * len(self.sample_ids)
        else:
            samp_metadata = self.sample_metadata

        iterator = izip(self._iter_samp(), self.sample_ids, samp_metadata)
        for samp_v, samp_id, samp_md in iterator:
            if conv_to_np:
                yield (self._conv_to_np(samp_v), samp_id, samp_md)
            else:
                yield (samp_v, samp_id, samp_md)

    def iter_observations(self, conv_to_np=True):
        """Yields ``(observation_value, observation_id, observation_metadata)``

        NOTE: will return ``None`` in ``observation_metadata`` positions if
        ``self.observation_metadata`` is set to ``None``
        """
        if self.observation_metadata is None:
            obs_metadata = (None,) * len(self.observation_ids)
        else:
            obs_metadata = self.observation_metadata

        iterator = izip(self._iter_obs(), self.observation_ids, obs_metadata)
        for obs_v, obs_id, obs_md in iterator:
            if conv_to_np:
                yield (self._conv_to_np(obs_v), obs_id, obs_md)
            else:
                yield (obs_v, obs_id, obs_md)

    def sort_sample_order(self, sample_order):
        """Return a new table with samples in ``sample_order``"""
        samp_md = []
        vals = []

        for id_ in sample_order:
            cur_idx = self._sample_index[id_]
            vals.append(self._conv_to_np(self[:, cur_idx]))

            if self.sample_metadata is not None:
                samp_md.append(self.sample_metadata[cur_idx])

        if not samp_md:
            samp_md = None

        return self.__class__(self._conv_to_self_type(vals, transpose=True),
                              sample_order[:], self.observation_ids[:],
                              samp_md,
                              self.observation_metadata, self.table_id)

    def sort_observation_order(self, obs_order):
        """Return a new table with observations in ``observation order``"""
        obs_md = []
        vals = []

        for id_ in obs_order:
            cur_idx = self._obs_index[id_]
            vals.append(self[cur_idx, :])

            if self.observation_metadata is not None:
                obs_md.append(self.observation_metadata[cur_idx])

        if not obs_md:
            obs_md = None

        return self.__class__(self._conv_to_self_type(vals),
                              self.sample_ids[:], obs_order[
                                  :], self.sample_metadata,
                              obs_md, self.table_id)

    def sort_by_sample_id(self, sort_f=natsort):
        """Return a table where samples are sorted by ``sort_f``

            ``sort_f`` must take a single parameter: the list of sample ids
        """
        return self.sort_sample_order(sort_f(self.sample_ids))

    def sort_by_observation_id(self, sort_f=natsort):
        """Return a table where observations are sorted by ``sort_f``

            ``sort_f`` must take a single parameter: the list of observation
            ids
        """
        return self.sort_observation_order(sort_f(self.observation_ids))

    # a good refactor in the future is a general filter() method and then
    # specify the axis, like Table.reduce

    # take() is tempting here as well...
    def filter_samples(self, f, invert=False):
        """Filter samples from self based on ``f``

        ``f`` must accept three variables, the sample values, sample ID and
        sample metadata. The function must only return ``True`` or ``False``,
        where ``True`` indicates that a sample should be retained.

        invert: if ``invert == True``, a return value of ``True`` from ``f``
        indicates that a sample should be discarded
        """
        samp_ids = []
        samp_vals = []
        samp_metadata = []

        # builtin filter puts all of this into memory and then return to the
        # for loop. This will impact memory substantially on large sparse
        # matrices
        for s_val, s_id, s_md in self.iter_samples():
            if not xor(f(s_val, s_id, s_md), invert):
                continue

            # there is an implicit converstion to numpy types, want to make
            # sure to convert back to underlying representation.
            samp_vals.append(self._conv_to_self_type(s_val))
            samp_metadata.append(s_md)
            samp_ids.append(s_id)

        # if we don't have any values to keep, throw an exception as we can
        # create an inconsistancy in which there are observation ids but no
        # matrix data in the resulting table
        if not samp_ids:
            raise TableException("All samples were filtered out!")

        # the additional call to _conv_to_self_type is to convert a list of
        # vectors to a matrix
        # transpose is necessary as the underlying storage is sample == col
        return self.__class__(
            self._conv_to_self_type(samp_vals, transpose=True),
            samp_ids[:], self.observation_ids[
                :], samp_metadata,
            self.observation_metadata, self.table_id)

    def filter_observations(self, f, invert=False):
        """Filter observations from self based on ``f``

        ``f`` must accept three variables, the observation values, observation
        ID and observation metadata. The function must only return ``True`` or
        ``False``, where ``True`` indicates that an observation should be
        retained.

        invert: if ``invert == True``, a return value of ``True`` from ``f``
        indicates that an observation should be discarded
        """
        obs_ids = []
        obs_vals = []
        obs_metadata = []

        # builtin filter puts all of this into memory and then return to the
        # for loop. This will impact memory substantially on large sparse
        # matrices
        for o_val, o_id, o_md in self.iter_observations():
            if not xor(f(o_val, o_id, o_md), invert):
                continue

            # there is an implicit converstion to numpy types, want to make
            # sure to convert back to underlying representation.
            obs_vals.append(self._conv_to_self_type(o_val))
            obs_metadata.append(o_md)
            obs_ids.append(o_id)

        # if we don't have any values to keep, throw an exception as we can
        # create an inconsistancy in which there are sample ids but no
        # matrix data in the resulting table
        if not obs_vals:
            raise TableException("All observations were filtered out!")

        return self.__class__(
            self._conv_to_self_type(obs_vals), self.sample_ids[:],
            obs_ids[:], self.sample_metadata, obs_metadata, self.table_id)

    def bin_samples_by_metadata(self, f, constructor=None):
        """Yields tables by metadata

        ``f`` is given the sample metadata by row and must return what "bin"
        the sample is part of.

        ``constructor``: the type of binned tables to create, e.g.
        SparseTaxonTable. If None, the binned tables will be the same type as
        this table.
        """
        if constructor is None:
            constructor = self.__class__

        bins = {}
        # conversion of vector types is not necessary, vectors are not
        # being passed to an arbitrary function
        for samp_v, samp_id, samp_md in self.iter_samples(conv_to_np=False):
            bin = f(samp_md)

            # try to make it hashable...
            if not isinstance(bin, Hashable):
                bin = tuple(bin)

            if bin not in bins:
                bins[bin] = [[], [], []]

            bins[bin][0].append(samp_id)
            bins[bin][1].append(samp_v)
            bins[bin][2].append(samp_md)

        for bin, (samp_ids, samp_values, samp_md) in bins.iteritems():
            data = self._conv_to_self_type(samp_values, transpose=True)
            yield bin, table_factory(data, samp_ids[:],
                                     self.observation_ids[:],
                                     samp_md, self.observation_metadata,
                                     self.table_id,
                                     constructor=constructor)

    def bin_observations_by_metadata(self, f, constructor=None):
        """Yields tables by metadata

        ``f`` is given the observation metadata by row and must return what
        "bin" the observation is part of.

        ``constructor``: the type of binned tables to create, e.g.
        SparseTaxonTable. If None, the binned tables will be the same type as
        this table.
        """
        if constructor is None:
            constructor = self.__class__

        bins = {}
        # conversion of vector types is not necessary, vectors are not
        # being passed to an arbitrary function
        for obs_v, obs_id, obs_md in self.iter_observations(conv_to_np=False):
            bin = f(obs_md)

            # try to make it hashable...
            if not isinstance(bin, Hashable):
                bin = tuple(bin)

            if bin not in bins:
                bins[bin] = [[], [], []]

            bins[bin][0].append(obs_id)
            bins[bin][1].append(obs_v)
            bins[bin][2].append(obs_md)

        for bin, (obs_ids, obs_values, obs_md) in bins.iteritems():
            yield bin, table_factory(self._conv_to_self_type(obs_values),
                                     self.sample_ids[:], obs_ids[
                                         :], self.sample_metadata,
                                     obs_md, self.table_id,
                                     constructor=constructor)

    def collase_samples_by_metadata(self, metadata_f, reduce_f=add, norm=True,
                                    min_group_size=2,
                                    include_collapsed_metadata=True,
                                    constructor=None, one_to_many=False,
                                    one_to_many_mode='add',
                                    one_to_many_md_key='Path', strict=False):
        """Collapse samples in a table by sample metadata

        Bin samples by metadata then collapse each bin into a single sample.

        If ``include_collapsed_metadata`` is True, metadata for the collapsed
        samples are retained and can be referred to by the ``SampleId`` from
        each sample within the bin.

        ``constructor``: the type of collapsed table to create, e.g.
        SparseTaxonTable. If None, the collapsed table will be the same type as
        this table.

        The remainder is only relevant to setting ``one_to_many`` to True.

        If ``one_to_many`` is True, allow samples to collapse into multiple
        bins if the metadata describe a one-many relationship. Supplied
        functions must allow for iteration support over the metadata key and
        must return a tuple of (path, bin) as to describe both the path in the
        hierarchy represented and the specific bin being collapsed into. The
        uniqueness of the bin is _not_ based on the path but by the name of the
        bin.

        The metadata value for the corresponding collapsed column may include
        more (or less) information about the collapsed data. For example, if
        collapsing "FOO", and there are samples that span three associations A,
        B, and C, such that sample 1 spans A and B, sample 2 spans B and C and
        sample 3 spans A and C, the resulting table will contain three
        collapsed samples:

        - A, containing original sample 1 and 3
        - B, containing original sample 1 and 2
        - C, containing original sample 2 and 3

        If a sample maps to the same bin multiple times, it will be
        counted multiple times.

        There are two supported modes for handling one-to-many relationships
        via ``one_to_many_mode``: ``add`` and ``divide``. ``add`` will add the
        sample counts to each bin that the sample maps to, which may increase
        the total number of counts in the output table. ``divide`` will divide
        a sample's counts by the number of metadata that the sample has before
        adding the counts to each bin. This will not increase the total number
        of counts in the output table.

        If ``one_to_many_md_key`` is specified, that becomes the metadata
        key that describes the collapsed path. If a value is not specified,
        then it defaults to 'Path'.

        If ``strict`` is specified, then all metadata pathways operated on
        must be indexable by ``metadata_f``.

        ``one_to_many`` and ``norm`` are not supported together.

        ``one_to_many`` and ``reduce_f`` are not supported together.

        ``one_to_many`` and ``min_group_size`` are not supported together.

        A final note on space consumption. At present, the ``one_to_many``
        functionality requires a temporary dense matrix representation. This
        was done so as it initially seems like true support requires rapid
        ``__setitem__`` functionality on the ``SparseObj`` and at the time of
        implementation, ``CSMat`` was O(N) to the number of nonzero elements.
        This is a work around until either a better ``__setitem__``
        implementation is in play on ``CSMat`` or a hybrid solution that allows
        for multiple ``SparseObj`` types is used.
        """
        if constructor is None:
            constructor = self.__class__

        collapsed_data = []
        collapsed_sample_ids = []

        if include_collapsed_metadata:
            collapsed_sample_md = []
        else:
            collapsed_sample_md = None

        if one_to_many_mode not in ['add', 'divide']:
            raise ValueError("Unrecognized one-to-many mode '%s'. Must be "
                             "either 'add' or 'divide'." % one_to_many_mode)

        if one_to_many:
            if norm:
                raise AttributeError(
                    "norm and one_to_many are not supported together")

            # determine the collapsed pathway
            # we drop all other associated metadata
            new_s_md = {}
            s_md_count = {}
            for id_, md in zip(self.sample_ids, self.sample_metadata):
                md_iter = metadata_f(md)
                num_md = 0
                while True:
                    try:
                        pathway, bin = md_iter.next()
                    except IndexError:
                        # if a pathway is incomplete
                        if strict:
                            # bail if strict
                            err = "Incomplete pathway, ID: %s, metadata: %s" %\
                                  (id_, md)
                            raise IndexError(err)
                        else:
                            # otherwise ignore
                            continue
                    except StopIteration:
                        break

                    new_s_md[bin] = pathway
                    num_md += 1

                s_md_count[id_] = num_md

            n_s = len(new_s_md)
            s_idx = dict([(bin_, i) for i, bin_ in
                         enumerate(sorted(new_s_md))])

            # We need to store floats, not ints, as things won't always divide
            # evenly.
            if one_to_many_mode == 'divide':
                dtype = float
            else:
                dtype = self._dtype

            # allocate new data. using a dense representation allows for a
            # workaround on CSMat.__setitem__ O(N) lookup. Assuming the number
            # of collapsed samples is reasonable, then this doesn't suck too
            # much.
            new_data = zeros((len(self.observation_ids), n_s), dtype=dtype)

            # for each sample
            # for each bin in the metadata
            # for each value associated with the sample
            for s_v, s_id, s_md in self.iter_samples():
                md_iter = metadata_f(s_md)
                while True:
                    try:
                        pathway, bin = md_iter.next()
                    except IndexError:
                        # if a pathway is incomplete
                        if strict:
                            # bail if strict, should never get here...
                            err = "Incomplete pathway, ID: %s, metadata: %s" %\
                                  (id_, md)
                            raise IndexError(err)
                        else:
                            # otherwise ignore
                            continue
                    except StopIteration:
                        break

                    if one_to_many_mode == 'add':
                        new_data[:, s_idx[bin]] += s_v
                    elif one_to_many_mode == 'divide':
                        new_data[:, s_idx[bin]] += s_v / s_md_count[s_id]
                    else:
                        # Should never get here.
                        raise ValueError("Unrecognized one-to-many mode '%s'. "
                                         "Must be either 'add' or 'divide'." %
                                         one_to_many_mode)

            if include_collapsed_metadata:
                # reassociate pathway information
                for k, i in sorted(s_idx.items(), key=itemgetter(1)):
                    collapsed_sample_md.append(
                        {one_to_many_md_key: new_s_md[k]})

            # get the new sample IDs
            collapsed_sample_ids = [k for k, i in sorted(s_idx.items(),
                                                         key=itemgetter(1))]

            # convert back to self type
            data = self._conv_to_self_type(new_data)
        else:
            for bin, table in self.bin_samples_by_metadata(metadata_f):
                if len(table.sample_ids) < min_group_size:
                    continue

                redux_data = table.reduce(reduce_f, 'observation')
                if norm:
                    redux_data /= len(table.sample_ids)

                collapsed_data.append(self._conv_to_self_type(redux_data))
                collapsed_sample_ids.append(bin)

                if include_collapsed_metadata:
                    # retain metadata but store by original sample id
                    tmp_md = {}
                    for id_, md in zip(table.sample_ids,
                                       table.sample_metadata):
                        tmp_md[id_] = md
                    collapsed_sample_md.append(tmp_md)

            data = self._conv_to_self_type(collapsed_data, transpose=True)

        # if the table is empty
        if 0 in data.shape:
            raise TableException("Collapsed table is empty!")

        return table_factory(data, collapsed_sample_ids,
                             self.observation_ids[:], collapsed_sample_md,
                             self.observation_metadata, self.table_id,
                             constructor=constructor)

    def collapse_observations_by_metadata(self, metadata_f, reduce_f=add,
                                          norm=True, min_group_size=2,
                                          include_collapsed_metadata=True,
                                          constructor=None, one_to_many=False,
                                          one_to_many_mode='add',
                                          one_to_many_md_key='Path',
                                          strict=False):
        """Collapse observations in a table by observation metadata

        Bin observations by metadata then collapse each bin into a single
        observation.

        If ``include_collapsed_metadata`` is True, metadata for the collapsed
        observations are retained and can be referred to by the
        ``ObservationId`` from each observation within the bin.

        ``constructor``: the type of collapsed table to create, e.g.
        SparseTaxonTable. If None, the collapsed table will be the same type as
        this table.

        The remainder is only relevant to setting ``one_to_many`` to True.

        If ``one_to_many`` is True, allow observations to fall into multiple
        bins if the metadata describe a one-many relationship. Supplied
        functions must allow for iteration support over the metadata key and
        must return a tuple of (path, bin) as to describe both the path in the
        hierarchy represented and the specific bin being collapsed into. The
        uniqueness of the bin is _not_ based on the path but by the name of the
        bin.

        The metadata value for the corresponding collapsed row may include more
        (or less) information about the collapsed data. For example, if
        collapsing "KEGG Pathways", and there are observations that span three
        pathways A, B, and C, such that observation 1 spans A and B,
        observation 2 spans B and C and observation 3 spans A and C, the
        resulting table will contain three collapsed observations:

        - A, containing original observation 1 and 3
        - B, containing original observation 1 and 2
        - C, containing original observation 2 and 3

        If an observation maps to the same bin multiple times, it will be
        counted multiple times.

        There are two supported modes for handling one-to-many relationships
        via ``one_to_many_mode``: ``add`` and ``divide``. ``add`` will add the
        observation counts to each bin that the observation maps to, which may
        increase the total number of counts in the output table. ``divide``
        will divide an observation's counts by the number of metadata that the
        observation has before adding the counts to each bin. This will not
        increase the total number of counts in the output table.

        If ``one_to_many_md_key`` is specified, that becomes the metadata
        key that describes the collapsed path. If a value is not specified,
        then it defaults to 'Path'.

        If ``strict`` is specified, then all metadata pathways operated on
        must be indexable by ``metadata_f``.

        ``one_to_many`` and ``norm`` are not supported together.

        ``one_to_many`` and ``reduce_f`` are not supported together.

        ``one_to_many`` and ``min_group_size`` are not supported together.

        A final note on space consumption. At present, the ``one_to_many``
        functionality requires a temporary dense matrix representation. This
        was done so as it initially seems like true support requires rapid
        ``__setitem__`` functionality on the ``SparseObj`` and at the time of
        implementation, ``CSMat`` was O(N) to the number of nonzero elements.
        This is a work around until either a better ``__setitem__``
        implementation is in play on ``CSMat`` or a hybrid solution that allows
        for multiple ``SparseObj`` types is used.
        """
        if constructor is None:
            constructor = self.__class__

        collapsed_data = []
        collapsed_obs_ids = []

        if include_collapsed_metadata:
            collapsed_obs_md = []
        else:
            collapsed_obs_md = None

        if one_to_many_mode not in ['add', 'divide']:
            raise ValueError("Unrecognized one-to-many mode '%s'. Must be "
                             "either 'add' or 'divide'." % one_to_many_mode)

        if one_to_many:
            if norm:
                raise AttributeError(
                    "norm and one_to_many are not supported together")

            # determine the collapsed pathway
            # we drop all other associated metadata
            new_obs_md = {}
            obs_md_count = {}
            for id_, md in zip(self.observation_ids,
                               self.observation_metadata):
                md_iter = metadata_f(md)
                num_md = 0
                while True:
                    try:
                        pathway, bin = md_iter.next()
                    except IndexError:
                        # if a pathway is incomplete
                        if strict:
                            # bail if strict
                            err = "Incomplete pathway, ID: %s, metadata: %s" %\
                                  (id_, md)
                            raise IndexError(err)
                        else:
                            # otherwise ignore
                            continue
                    except StopIteration:
                        break

                    # keyed by last field in hierarchy
                    new_obs_md[bin] = pathway
                    num_md += 1

                obs_md_count[id_] = num_md

            n_obs = len(new_obs_md)
            obs_idx = dict([(bin_, i)
                           for i, bin_ in enumerate(sorted(new_obs_md))])

            # We need to store floats, not ints, as things won't always divide
            # evenly.
            if one_to_many_mode == 'divide':
                dtype = float
            else:
                dtype = self._dtype

            # allocate new data. using a dense representation allows for a
            # workaround on CSMat.__setitem__ O(N) lookup. Assuming the number
            # of collapsed observations is reasonable, then this doesn't suck
            # too much.
            new_data = zeros((n_obs, len(self.sample_ids)), dtype=dtype)

            # for each observation
            # for each bin in the metadata
            # for each value associated with the observation
            for obs_v, obs_id, obs_md in self.iter_observations():
                md_iter = metadata_f(obs_md)
                while True:
                    try:
                        pathway, bin = md_iter.next()
                    except IndexError:
                        # if a pathway is incomplete
                        if strict:
                            # bail if strict, should never get here...
                            err = "Incomplete pathway, ID: %s, metadata: %s" %\
                                  (id_, md)
                            raise IndexError(err)
                        else:
                            # otherwise ignore
                            continue
                    except StopIteration:
                        break

                    if one_to_many_mode == 'add':
                        new_data[obs_idx[bin], :] += obs_v
                    elif one_to_many_mode == 'divide':
                        new_data[obs_idx[bin], :] += \
                            obs_v / obs_md_count[obs_id]
                    else:
                        # Should never get here.
                        raise ValueError("Unrecognized one-to-many mode '%s'. "
                                         "Must be either 'add' or 'divide'." %
                                         one_to_many_mode)

            if include_collapsed_metadata:
                # associate the pathways back
                for k, i in sorted(obs_idx.items(), key=itemgetter(1)):
                    collapsed_obs_md.append(
                        {one_to_many_md_key: new_obs_md[k]})

            # get the new observation IDs
            collapsed_obs_ids = [k for k, i in sorted(obs_idx.items(),
                                                      key=itemgetter(1))]

            # convert back to self type
            data = self._conv_to_self_type(new_data)
        else:
            for bin, table in self.bin_observations_by_metadata(metadata_f):
                if len(table.observation_ids) < min_group_size:
                    continue

                redux_data = table.reduce(reduce_f, 'sample')
                if norm:
                    redux_data /= len(table.observation_ids)

                collapsed_data.append(self._conv_to_self_type(redux_data))
                collapsed_obs_ids.append(bin)

                if include_collapsed_metadata:
                    # retain metadata but store by original observation id
                    tmp_md = {}
                    for id_, md in zip(table.observation_ids,
                                       table.observation_metadata):
                        tmp_md[id_] = md
                    collapsed_obs_md.append(tmp_md)

            data = self._conv_to_self_type(collapsed_data)

        # if the table is empty
        if 0 in data.shape:
            raise TableException("Collapsed table is empty!")

        return table_factory(data, self.sample_ids[:], collapsed_obs_ids,
                             self.sample_metadata, collapsed_obs_md,
                             self.table_id,
                             constructor=constructor)

    def transform_samples(self, f):
        """Iterate over samples, applying a function ``f`` to each value

        ``f`` must take three values: a sample value (int or float), a sample
        id, and a sample metadata entry, and return a single value (int or
        float) that replaces the provided sample value
        """
        new_m = []

        for s_v, s_id, s_md in self.iter_samples():
            new_m.append(self._conv_to_self_type(f(s_v, s_id, s_md)))

        return self.__class__(self._conv_to_self_type(new_m, transpose=True),
                              self.sample_ids[:], self.observation_ids[
                                  :], self.sample_metadata,
                              self.observation_metadata, self.table_id)

    def transform_observations(self, f):
        """Iterate over observations, applying a function ``f`` to each value

        ``f`` must take three values: an observation value (int or float), an
        observation id, and an observation metadata entry, and return a single
        value (int or float) that replaces the provided observation value

        """
        new_m = []

        for obs_v, obs_id, obs_md in self.iter_observations():
            new_m.append(self._conv_to_self_type(f(obs_v, obs_id, obs_md)))

        return self.__class__(
            self._conv_to_self_type(new_m), self.sample_ids[:],
            self.observation_ids[:], self.sample_metadata,
            self.observation_metadata, self.table_id)

    def norm_observation_by_sample(self):
        """Return new table with vals as relative abundances within each sample
        """
        def f(samp_v, samp_id, samp_md):
            return samp_v / float(samp_v.sum())
        return self.transform_samples(f)

    def norm_sample_by_observation(self):
        """Return new table with vals as relative abundances within each obs
        """
        def f(obs_v, obs_id, obs_md):
            return obs_v / float(obs_v.sum())
        # f = lambda x: x / float(x.sum())
        return self.transform_observations(f)

    def norm_observation_by_metadata(self, obs_metadata_id):
        """Return new table with vals divided by obs_metadata_id
        """
        def f(obs_v, obs_id, obs_md):
            return obs_v / obs_md[obs_metadata_id]
        return self.transform_observations(f)

    def nonzero(self):
        """Returns locations of nonzero elements within the data matrix

        The values returned are ``(observation_id, sample_id)``
        """
        # this is naively implemented. If performance is a concern, private
        # methods can be written to hit against the underlying types directly
        for o_idx, samp_vals in enumerate(self.iter_observation_data()):
            for s_idx in samp_vals.nonzero()[0]:
                yield (self.observation_ids[o_idx], self.sample_ids[s_idx])

    def nonzero_counts(self, axis, binary=False):
        """Get nonzero summaries about an axis

        axis : either 'sample', 'observation', or 'whole'
        binary : sum of nonzero entries, or summing the values of the entries

        Returns a numpy array in index order to the axis
        """
        if binary:
            dtype = 'int'
            op = lambda x: x.nonzero()[0].size
        else:
            dtype = self._data.dtype
            op = lambda x: x.sum()

        if axis is 'sample':
            # can use np.bincount for CSMat or ScipySparse
            result = zeros(len(self.sample_ids), dtype=dtype)
            for idx, vals in enumerate(self.iter_sample_data()):
                result[idx] = op(vals)
        elif axis is 'observation':
            # can use np.bincount for CSMat or ScipySparse
            result = zeros(len(self.observation_ids), dtype=dtype)
            for idx, vals in enumerate(self.iter_observation_data()):
                result[idx] = op(vals)
        else:
            result = zeros(1, dtype=dtype)
            for vals in self.iter_sample_data():
                result[0] += op(vals)

        return result

    def _union_id_order(self, a, b):
        """Determines merge order for id lists A and B"""
        all_ids = list(a[:])
        all_ids.extend(b[:])
        new_order = {}
        idx = 0
        for id_ in all_ids:
            if id_ not in new_order:
                new_order[id_] = idx
                idx += 1
        return new_order

    def _intersect_id_order(self, a, b):
        """Determines the merge order for id lists A and B"""
        all_b = set(b[:])
        new_order = {}
        idx = 0
        for id_ in a:
            if id_ in all_b:
                new_order[id_] = idx
                idx += 1
        return new_order

    def merge(self, other, sample='union', observation='union',
              sample_metadata_f=prefer_self,
              observation_metadata_f=prefer_self):
        """Merge two tables together

        The axes, samples and observations, can be controlled independently.
        Both can either work on ``union`` or ``intersection``.

        ``sample_metadata_f`` and ``observation_metadata_f`` define how to
        merge metadata between tables. The default is to just keep the metadata
        associated to self if self has metadata otherwise take metadata from
        other. These functions are given both metadata dictsand must return
        a single metadata dict

        NOTE: There is an implicit type conversion to ``float``. Tables using
        strings as the type are not supported. No check is currently in
        place.

        NOTE: The return type is always that of ``self``
        """
        # determine the sample order in the resulting table
        if sample is 'union':
            new_samp_order = self._union_id_order(self.sample_ids,
                                                  other.sample_ids)
        elif sample is 'intersection':
            new_samp_order = self._intersect_id_order(self.sample_ids,
                                                      other.sample_ids)
        else:
            raise TableException("Unknown sample merge type: %s" % sample)

        # determine the observation order in the resulting table
        if observation is 'union':
            new_obs_order = self._union_id_order(self.observation_ids,
                                                 other.observation_ids)
        elif observation is 'intersection':
            new_obs_order = self._intersect_id_order(self.observation_ids,
                                                     other.observation_ids)
        else:
            raise TableException(
                "Unknown observation merge type: %s" %
                observation)

        # convert these to lists, no need to be dictionaries and reduces
        # calls to items() and allows for pre-caluculating insert order
        new_samp_order = sorted(new_samp_order.items(), key=itemgetter(1))
        new_obs_order = sorted(new_obs_order.items(), key=itemgetter(1))

        # if we don't have any samples, complain loudly. This is likely from
        # performing an intersection without overlapping ids
        if not new_samp_order:
            raise TableException("No samples in resulting table!")
        if not new_obs_order:
            raise TableException("No observations in resulting table!")

        # helper index lookups
        other_obs_idx = other._obs_index
        self_obs_idx = self._obs_index
        other_samp_idx = other._sample_index
        self_samp_idx = self._sample_index

        # pre-calculate sample order from each table. We only need to do this
        # once which dramatically reduces the number of dict lookups necessary
        # within the inner loop
        other_samp_order = []
        self_samp_order = []
        for samp_id, nsi in new_samp_order:  # nsi -> new_sample_index
            other_samp_order.append((nsi, other_samp_idx.get(samp_id, None)))
            self_samp_order.append((nsi, self_samp_idx.get(samp_id, None)))

        # pre-allocate the a list for placing the resulting vectors as the
        # placement id is not ordered
        vals = [None for i in range(len(new_obs_order))]

        # POSSIBLE DECOMPOSITION
        # resulting sample ids and sample metadata
        sample_ids = []
        sample_md = []
        for id_, idx in new_samp_order:
            sample_ids.append(id_)

            # if we have sample metadata, grab it
            if self.sample_metadata is None or not self.sample_exists(id_):
                self_md = None
            else:
                self_md = self.sample_metadata[self_samp_idx[id_]]

            # if we have sample metadata, grab it
            if other.sample_metadata is None or not other.sample_exists(id_):
                other_md = None
            else:
                other_md = other.sample_metadata[other_samp_idx[id_]]

            sample_md.append(sample_metadata_f(self_md, other_md))

        # POSSIBLE DECOMPOSITION
        # resulting observation ids and sample metadata
        obs_ids = []
        obs_md = []
        for id_, idx in new_obs_order:
            obs_ids.append(id_)

            # if we have observation metadata, grab it
            if self.observation_metadata is None or \
               not self.observation_exists(id_):
                self_md = None
            else:
                self_md = self.observation_metadata[self_obs_idx[id_]]

            # if we have observation metadata, grab it
            if other.observation_metadata is None or \
                    not other.observation_exists(id_):
                other_md = None
            else:
                other_md = other.observation_metadata[other_obs_idx[id_]]

            obs_md.append(observation_metadata_f(self_md, other_md))

        # length used for construction of new vectors
        vec_length = len(new_samp_order)

        # walk over observations in our new order
        for obs_id, new_obs_idx in new_obs_order:
            # create new vector for matrix values
            new_vec = zeros(vec_length, dtype='float')

            # This method allows for the creation of a matrix of self type.
            # See note above
            # new_vec = data_f()

            # see if the observation exists in other, if so, pull it out.
            # if not, set to the placeholder missing
            if other.observation_exists(obs_id):
                other_vec = other.observation_data(obs_id)
            else:
                other_vec = None

            # see if the observation exists in self, if so, pull it out.
            # if not, set to the placeholder missing
            if self.observation_exists(obs_id):
                self_vec = self.observation_data(obs_id)
            else:
                self_vec = None

            # short circuit. If other doesn't have any values, then we can just
            # take all values from self
            if other_vec is None:
                for (n_idx, s_idx) in self_samp_order:
                    if s_idx is not None:
                        new_vec[n_idx] = self_vec[s_idx]

            # short circuit. If self doesn't have any values, then we can just
            # take all values from other
            elif self_vec is None:
                for (n_idx, o_idx) in other_samp_order:
                    if o_idx is not None:
                        new_vec[n_idx] = other_vec[o_idx]

            else:
                # NOTE: DM 7.5.12, no observed improvement at the profile level
                # was made on this inner loop by using self_samp_order and
                # other_samp_order lists.

                # walk over samples in our new order
                for samp_id, new_samp_idx in new_samp_order:
                    # pull out each individual sample value. This is expensive,
                    # but the vectors are in a different alignment. It is
                    # possible that this could be improved with numpy take but
                    # needs to handle missing values appropriately
                    if samp_id not in self_samp_idx:
                        self_vec_value = 0
                    else:
                        self_vec_value = self_vec[self_samp_idx[samp_id]]

                    if samp_id not in other_samp_idx:
                        other_vec_value = 0
                    else:
                        other_vec_value = other_vec[other_samp_idx[samp_id]]

                    new_vec[new_samp_idx] = self_vec_value + other_vec_value

            # convert our new vector to self type as to make sure we don't
            # accidently force a dense representation in memory
            vals[new_obs_idx] = self._conv_to_self_type(new_vec)

        return self.__class__(self._conv_to_self_type(vals), sample_ids[:],
                              obs_ids[:], sample_md, obs_md)

    @classmethod
    def from_hdf5(cls, h5grp, order='observation'):
        """Parse an HDF5 formatted BIOM table

        The expected structure of this group is below. A few basic definitions,
        N is the number of observations and M is the number of samples. Data
        are stored in both compressed sparse row (for observation oriented
        operations) and compressed sparse column (for sample oriented
        operations).

        ### ADD IN SCIPY SPARSE CSC/CSR URLS
        ### ADD IN WIKIPEDIA PAGE LINK TO CSR
        ### ALL THESE INTS CAN BE UINT, SCIPY DOES NOT BY DEFAULT STORE AS THIS
        ###     THOUGH
        ### METADATA ARE NOT REPRESENTED HERE YET
        ./id                     : str, an arbitrary ID
        ./type                   : str, the table type (e.g, OTU table)
        ./format-url             : str, a URL that describes the format
        ./format-version         : two element tuple of int32, major and minor
        ./generated-by           : str, what generated this file
        ./creation-date          : str, ISO format
        ./shape                  : two element tuple of int32, N by M
        ./nnz                    : int32 or int64, number of non zero elements
        ./observation            : Group
        ./observation/ids        : (N,) dataset of str or vlen str
        ./observation/data       : (N,) dataset of float64
        ./observation/indices    : (N,) dataset of int32
        ./observation/indptr     : (M+1,) dataset of int32
        [./observation/metadata] : Optional, JSON str, in index order with ids
        ./sample                 : Group
        ./sample/ids             : (M,) dataset of str or vlen str
        ./sample/data            : (M,) dataset of float64
        ./sample/indices         : (M,) dataset of int32
        ./sample/indptr          : (N+1,) dataset of int32
        [./sample/metadata]      : Optional, JSON str, in index order with ids

        Paramters
        ---------
        h5grp : a h5py ``Group`` or an open h5py ``File``
        order : 'observation' or 'sample' to indicate which data ordering to
            load the table as

        Returns
        -------
        Table
            A BIOM ``Table`` object

        See Also
        --------
        Table.format_hdf5

        Examples
        --------
        ### is it okay to actually create files in doctest?

        """
        if order not in ('observation', 'sample'):
            raise ValueError("Unknown order %s!" % order)

        # fetch all of the IDs
        obs_ids = h5grp['observation/ids'][:]
        samp_ids = h5grp['sample/ids'][:]

        # fetch all of the metadata
        no_md = np.array(["[]"])
        obs_md = loads(h5grp['observation'].get('metadata', no_md)[0])
        samp_md = loads(h5grp['sample'].get('metadata', no_md)[0])

        # construct the sparse representation
        rep = SparseObj(len(obs_ids), len(samp_ids))

        # load the data
        data_path = partial(os.path.join, order)
        data = h5grp[data_path("data")]
        indices = h5grp[data_path("indices")]
        indptr = h5grp[data_path("indptr")]
        cs = (data, indices, indptr)
        rep._matrix = csc_matrix(cs) if order == 'sample' else csr_matrix(cs)

        return table_factory(rep, samp_ids, obs_ids, samp_md or None,
                             obs_md or None)

    def to_hdf5(self, h5grp, generated_by):
        """Store CSC and CSR in place

        The expected structure of this group is below. A few basic definitions,
        N is the number of observations and M is the number of samples. Data
        are stored in both compressed sparse row (for observation oriented
        operations) and compressed sparse column (for sample oriented
        operations).

        ### ADD IN SCIPY SPARSE CSC/CSR URLS
        ### ADD IN WIKIPEDIA PAGE LINK TO CSR
        ### ALL THESE INTS CAN BE UINT, SCIPY DOES NOT BY DEFAULT STORE AS THIS
        ###     THOUGH
        ### METADATA ARE NOT REPRESENTED HERE YET
        ./id                     : str, an arbitrary ID
        ./type                   : str, the table type (e.g, OTU table)
        ./format-url             : str, a URL that describes the format
        ./format-version         : two element tuple of int32, major and minor
        ./generated-by           : str, what generated this file
        ./creation-date          : str, ISO format
        ./shape                  : two element tuple of int32, N by M
        ./nnz                    : int32 or int64, number of non zero elements
        ./observation            : Group
        ./observation/ids        : (N,) dataset of str or vlen str
        ./observation/data       : (N,) dataset of float64
        ./observation/indices    : (N,) dataset of int32
        ./observation/indptr     : (M+1,) dataset of int32
        [./observation/metadata] : Optional, JSON str, in index order with ids
        ./sample                 : Group
        ./sample/ids             : (M,) dataset of str or vlen str
        ./sample/data            : (M,) dataset of float64
        ./sample/indices         : (M,) dataset of int32
        ./sample/indptr          : (N+1,) dataset of int32
        [./sample/metadata]      : Optional, JSON str, in index order with ids

        Paramters
        ---------
        h5grp : a h5py ``Group`` or an open h5py ``File``
        generated_by : str

        See Also
        --------
        Table.format_hdf5

        Examples
        --------
        ### is it okay to actually create files in doctest?

        """
        def axis_dump(grp, ids, md, order):
            """Store for an axis"""
            self._data.convert(order)

            len_ids = len(ids)
            len_indptr = len(self._data._matrix.indptr)
            len_data = self._data.size

            grp.create_dataset('data', shape=(len_data,),
                               dtype=np.float64,
                               data=self._data._matrix.data)
            grp.create_dataset('indices', shape=(len_data,),
                               dtype=np.int32,
                               data=self._data._matrix.indices)
            grp.create_dataset('indptr', shape=(len_indptr,),
                               dtype=np.int32,
                               data=self._data._matrix.indptr)

            # if we store IDs in the table as numpy arrays then this store
            # is cleaner, as is the parse
            grp.create_dataset('ids', shape=(len_ids,),
                               dtype=H5PY_VLEN_STR,
                               data=[str(i) for i in ids])

            if md is not None:
                md_str = empty(shape=(), dtype=object)
                md_str[()] = dumps(md)
                grp.create_dataset('metadata', shape=(1,),
                                   dtype=H5PY_VLEN_STR,
                                   data=md_str)

        h5grp.attrs['id'] = self.table_id if self.table_id else "No Table ID"
        h5grp.attrs['type'] = self.type
        h5grp.attrs['format-url'] = "http://biom-format.org"
        h5grp.attrs['format-version'] = (2, 0)
        h5grp.attrs['generated-by'] = generated_by
        h5grp.attrs['creation-date'] = datetime.now().isoformat()
        h5grp.attrs['shape'] = self._data.shape
        h5grp.attrs['nnz'] = self._data.size

        axis_dump(h5grp.create_group('observation'), self.observation_ids,
                  self.observation_metadata, 'csr')
        axis_dump(h5grp.create_group('sample'), self.sample_ids,
                  self.sample_metadata, 'csc')

    def get_biom_format_object(self, generated_by):
        """Returns a dictionary representing the table in BIOM format.

        This dictionary can then be easily converted into a JSON string for
        serialization.

        ``generated_by``: a string describing the software used to build the
        table

        TODO: This method may be very inefficient in terms of memory usage, so
        it needs to be tested with several large tables to determine if
        optimizations are necessary or not (i.e. subclassing JSONEncoder, using
        generators, etc...).
        """
        if (not isinstance(generated_by, str) and
                not isinstance(generated_by, unicode)):
            raise TableException("Must specify a generated_by string")

        # Fill in top-level metadata.
        biom_format_obj = {}
        biom_format_obj["id"] = self.table_id
        biom_format_obj["format"] = get_biom_format_version_string()
        biom_format_obj["format_url"] =\
            get_biom_format_url_string()
        biom_format_obj["generated_by"] = generated_by
        biom_format_obj["date"] = "%s" % datetime.now().isoformat()

        # Determine if we have any data in the matrix, and what the shape of
        # the matrix is.
        try:
            num_rows, num_cols = self._data.shape
        except:
            num_rows = num_cols = 0
        has_data = True if num_rows > 0 and num_cols > 0 else False

        # Default the matrix element type to test to be an integer in case we
        # don't have any data in the matrix to test.
        test_element = 0
        if has_data:
            test_element = self[0, 0]

        # Determine the type of elements the matrix is storing.
        if isinstance(test_element, int):
            dtype, matrix_element_type = int, "int"
        elif isinstance(test_element, float):
            dtype, matrix_element_type = float, "float"
        elif isinstance(test_element, unicode):
            dtype, matrix_element_type = unicode, "unicode"
        else:
            raise TableException("Unsupported matrix data type.")

        # Fill in details about the matrix.
        biom_format_obj["matrix_element_type"] = "%s" % matrix_element_type
        biom_format_obj["shape"] = [num_rows, num_cols]

        # Fill in details about the rows in the table and fill in the matrix's
        # data.
        biom_format_obj["rows"] = []
        biom_format_obj["data"] = []
        for obs_index, obs in enumerate(self.iter_observations()):
            biom_format_obj["rows"].append(
                {"id": "%s" % obs[1], "metadata": obs[2]})
            # If the matrix is dense, simply convert the numpy array to a list
            # of data values. If the matrix is sparse, we need to store the
            # data in sparse format, as it is given to us in a numpy array in
            # dense format (i.e. includes zeroes) by iter_observations().
            dense_values = list(obs[0])
            sparse_values = []
            for col_index, val in enumerate(dense_values):
                if float(val) != 0.0:
                    sparse_values.append([obs_index, col_index,
                                          dtype(val)])
            biom_format_obj["data"].extend(sparse_values)

        # Fill in details about the columns in the table.
        biom_format_obj["columns"] = []
        for samp in self.iter_samples():
            biom_format_obj["columns"].append(
                {"id": "%s" % samp[1], "metadata": samp[2]})

        return biom_format_obj

    def get_biom_format_json_string(self, generated_by, direct_io=None):
        """Returns a JSON string representing the table in BIOM format.

        ``generated_by``: a string describing the software used to build the
        table

        If direct_io is not None, the final output is written directly to
        direct_io during processing.
        """
        if (not isinstance(generated_by, str) and
                not isinstance(generated_by, unicode)):
            raise TableException("Must specify a generated_by string")

        # Fill in top-level metadata.
        if direct_io:
            direct_io.write('{')
            direct_io.write('"id": "%s",' % str(self.table_id))
            direct_io.write(
                '"format": "%s",' %
                get_biom_format_version_string())
            direct_io.write(
                '"format_url": "%s",' %
                get_biom_format_url_string())
            direct_io.write('"generated_by": "%s",' % generated_by)
            direct_io.write('"date": "%s",' % datetime.now().isoformat())
        else:
            id_ = '"id": "%s",' % str(self.table_id)
            format_ = '"format": "%s",' % get_biom_format_version_string()
            format_url = '"format_url": "%s",' % get_biom_format_url_string()
            generated_by = '"generated_by": "%s",' % generated_by
            date = '"date": "%s",' % datetime.now().isoformat()

        # Determine if we have any data in the matrix, and what the shape of
        # the matrix is.
        try:
            num_rows, num_cols = self._data.shape
        except:
            num_rows = num_cols = 0
        has_data = True if num_rows > 0 and num_cols > 0 else False

        # Default the matrix element type to test to be an integer in case we
        # don't have any data in the matrix to test.
        test_element = 0
        if has_data:
            test_element = self[0, 0]

        # Determine the type of elements the matrix is storing.
        if isinstance(test_element, int):
            matrix_element_type = "int"
        elif isinstance(test_element, float):
            matrix_element_type = "float"
        elif isinstance(test_element, unicode):
            matrix_element_type = "unicode"
        else:
            raise TableException("Unsupported matrix data type.")

        # Fill in details about the matrix.
        if direct_io:
            direct_io.write(
                '"matrix_element_type": "%s",' %
                matrix_element_type)
            direct_io.write('"shape": [%d, %d],' % (num_rows, num_cols))
        else:
            matrix_element_type = '"matrix_element_type": "%s",' % \
                matrix_element_type
            shape = '"shape": [%d, %d],' % (num_rows, num_cols)

        # Fill in details about the rows in the table and fill in the matrix's
        # data.
        if direct_io:
            direct_io.write('"data": [')
        else:
            data = ['"data": [']

        max_row_idx = len(self.observation_ids) - 1
        max_col_idx = len(self.sample_ids) - 1
        rows = ['"rows": [']
        have_written = False
        for obs_index, obs in enumerate(self.iter_observations()):
            # i'm crying on the inside
            if obs_index != max_row_idx:
                rows.append('{"id": "%s", "metadata": %s},' % (obs[1],
                                                               dumps(obs[2])))
            else:
                rows.append('{"id": "%s", "metadata": %s}],' % (obs[1],
                                                                dumps(obs[2])))

            # turns out its a pain to figure out when to place commas. the
            # simple work around, at the expense of a little memory
            # (bound by the number of samples) is to build of what will be
            # written, and then add in the commas where necessary.
            built_row = []
            for col_index, val in enumerate(obs[0]):
                if float(val) != 0.0:
                    built_row.append("[%d,%d,%r]" % (obs_index, col_index,
                                                     val))
            if built_row:
                # if we have written a row already, its safe to add a comma
                if have_written:
                    if direct_io:
                        direct_io.write(',')
                    else:
                        data.append(',')
                if direct_io:
                    direct_io.write(','.join(built_row))
                else:
                    data.append(','.join(built_row))

                have_written = True

        # finalize the data block
        if direct_io:
            direct_io.write("],")
        else:
            data.append("],")

        # Fill in details about the columns in the table.
        columns = ['"columns": [']
        for samp_index, samp in enumerate(self.iter_samples()):
            if samp_index != max_col_idx:
                columns.append('{"id": "%s", "metadata": %s},' % (samp[1],
                                                                  dumps(
                                                                  samp[2])))
            else:
                columns.append('{"id": "%s", "metadata": %s}]' % (samp[1],
                                                                  dumps(
                                                                  samp[2])))

        rows = ''.join(rows)
        columns = ''.join(columns)

        if direct_io:
            direct_io.write(rows)
            direct_io.write(columns)
            direct_io.write('}')
        else:
            return "{%s}" % ''.join([id_, format_, format_url,
                                     generated_by, date,
                                     matrix_element_type, shape,
                                     ''.join(data), rows, columns])

    def get_biom_format_pretty_print(self, generated_by):
        """Returns a 'pretty print' format of a BIOM file

        ``generated_by``: a string describing the software used to build the
        table

        WARNING: This method displays data values in a columnar format and
        can be misleading.
        """
        return dumps(self.get_biom_format_object(generated_by), sort_keys=True,
                     indent=4)


def list_list_to_nparray(data, dtype=float):
    """Convert a list of lists into a nparray

    [[value, value, ..., value], ...]
    """
    return asarray(data, dtype=dtype)


def dict_to_nparray(data, dtype=float):
    """Takes a dict {(row,col):val} and creates a numpy matrix"""
    rows, cols = zip(*data)  # unzip
    mat = zeros((max(rows) + 1, max(cols) + 1), dtype=dtype)

    for (row, col), val in data.iteritems():
        mat[row, col] = val

    return mat


def list_dict_to_nparray(data, dtype=float):
    """Takes a list of dicts {(0,col):val} and creates an numpy matrix

    Expects each dict to represent a row vector
    """
    n_rows = len(data)
    n_cols = max(flatten([d.keys() for d in data]), key=itemgetter(1))[1] + 1

    mat = zeros((n_rows, n_cols), dtype=dtype)

    for row_idx, row in enumerate(data):
        for (foo, col_idx), val in row.iteritems():
            mat[row_idx, col_idx] = val

    return mat


def table_factory(data, sample_ids, observation_ids, sample_metadata=None,
                  observation_metadata=None, table_id=None, **kwargs):
    """Construct a table

    Attempts to make 'data' through various means of juggling. Data can be:

        - numpy.array
        - list of numpy.array vectors
        - SparseObj representation
        - dict representation
        - list of SparseObj representation vectors
        - list of lists of sparse values [[row, col, value], ...]
        - list of lists of dense values [[value, value, ...], ...]
        - Scipy COO data (values, (rows, cols))

    Example usage to create a Table object::

        from biom.table import table_factory
        from numpy import array

        sample_ids = ['s1','s2','s3','s4']
        sample_md = [{'pH':4.2,'country':'Peru'},
                     {'pH':5.2,'country':'Peru'},
                     {'pH':5.0,'country':'Peru'},
                     {'pH':4.9,'country':'Peru'}]

        observation_ids = ['o1','o2','o3']
        observation_md = [{'domain':'Archaea'},
                          {'domain':'Bacteria'},
                          {'domain':'Bacteria'}]

        data = array([[1,2,3,4],
                      [-1,6,7,8],
                      [9,10,11,12]])

        t = table_factory(data,
                          sample_ids,
                          observation_ids,
                          sample_md,
                          observation_md)
    """
    if 'dtype' in kwargs:
        dtype = kwargs['dtype']
    else:
        dtype = float

    if 'shape' in kwargs:
        shape = kwargs['shape']
    else:
        shape = None

    # if we have a numpy array
    if isinstance(data, ndarray):
        data = nparray_to_sparseobj(data, dtype)

    # if we have a list of things
    elif isinstance(data, list):
        if not data:
            raise TableException("No data was supplied. Cannot create "
                                 "an empty table.")

        elif isinstance(data[0], ndarray):
            data = list_nparray_to_sparseobj(data, dtype)

        elif isinstance(data[0], dict):
            data = list_dict_to_sparseobj(data, dtype)

        elif isinstance(data[0], list):
            data = list_list_to_sparseobj(data, dtype, shape=shape)

        else:
            raise TableException("Unknown nested list type")

    # if we have a dict representation
    elif isinstance(data, dict) and not isinstance(data, SparseObj):
        data = dict_to_sparseobj(data, dtype)

    elif isinstance(data, tuple) and isinstance(data[0], ndarray):
        # give it a go...
        # there isn't a CSMat equivilent
        from biom.backends.scipysparse import coo_arrays_to_scipy
        data = coo_arrays_to_scipy(data)

    elif isinstance(data, SparseObj):
        pass

    else:
        raise TableException("Cannot handle data!")

    return Table(data, sample_ids, observation_ids,
                 sample_metadata=sample_metadata,
                 observation_metadata=observation_metadata,
                 table_id=table_id, **kwargs)


def get_zerod_matrix(mat, dtype=float):
    """Returns a zerod matrix"""
    if isinstance(mat, ndarray):
        return zeros(mat.shape, dtype=float)
    elif isinstance(mat, SparseObj):
        return SparseObj(*mat.shape, dtype=float)
    else:
        raise TableException("Unknown mat type")<|MERGE_RESOLUTION|>--- conflicted
+++ resolved
@@ -26,11 +26,12 @@
 from biom.util import (get_biom_format_version_string,
                        get_biom_format_url_string, flatten, natsort,
                        prefer_self, index_list)
-<<<<<<< HEAD
+
+from scipy.sparse import csc_matrix, csr_matrix
 #from biom.backends.scipysparse import (ScipySparseMat, to_scipy, dict_to_scipy,
 #    list_dict_to_scipy, list_nparray_to_scipy, nparray_to_scipy,
 #    list_list_to_scipy)
-
+#
 #SparseObj = ScipySparseMat
 #to_sparse = to_scipy
 #dict_to_sparseobj = dict_to_scipy
@@ -38,21 +39,6 @@
 #list_nparray_to_sparseobj = list_nparray_to_scipy
 #nparray_to_sparseobj = nparray_to_scipy
 #list_list_to_sparseobj = list_list_to_scipy
-=======
-
-from scipy.sparse import csc_matrix, csr_matrix
-from biom.backends.scipysparse import (ScipySparseMat, to_scipy, dict_to_scipy,
-    list_dict_to_scipy, list_nparray_to_scipy, nparray_to_scipy,
-    list_list_to_scipy)
-
-SparseObj = ScipySparseMat
-to_sparse = to_scipy
-dict_to_sparseobj = dict_to_scipy
-list_dict_to_sparseobj = list_dict_to_scipy
-list_nparray_to_sparseobj = list_nparray_to_scipy
-nparray_to_sparseobj = nparray_to_scipy
-list_list_to_sparseobj = list_list_to_scipy
->>>>>>> 46259044
 
 # Define a variable length string type
 H5PY_VLEN_STR = h5py.special_dtype(vlen=str)
