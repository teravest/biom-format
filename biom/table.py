#!/usr/bin/env python
"""The BIOM Table API"""

# -----------------------------------------------------------------------------
# Copyright (c) 2011-2013, The BIOM Format Development Team.
#
# Distributed under the terms of the Modified BSD License.
#
# The full license is in the file COPYING.txt, distributed with this software.
# -----------------------------------------------------------------------------

from __future__ import division
import os
import numpy as np
from copy import deepcopy
from datetime import datetime
from json import dumps, loads
from functools import reduce, partial
from operator import itemgetter, add
from itertools import izip
from collections import defaultdict, Hashable
from numpy import ndarray, asarray, zeros, empty, newaxis
from scipy.sparse import coo_matrix, csc_matrix, csr_matrix, isspmatrix, vstack

from biom.exception import TableException, UnknownAxisError, UnknownIDError
from biom.util import (get_biom_format_version_string,
                       get_biom_format_url_string, flatten, natsort,
                       prefer_self, index_list, H5PY_VLEN_STR, HAVE_H5PY)

from ._filter import filter_sparse_array
from ._transform import _transform


__author__ = "Daniel McDonald"
__copyright__ = "Copyright 2011-2013, The BIOM Format Development Team"
__credits__ = ["Daniel McDonald", "Jai Ram Rideout", "Greg Caporaso",
               "Jose Clemente", "Justin Kuczynski", "Adam Robbins-Pianka",
               "Joshua Shorenstein", "Jose Antonio Navas Molina"]
__license__ = "BSD"
__url__ = "http://biom-format.org"
__maintainer__ = "Daniel McDonald"
__email__ = "daniel.mcdonald@colorado.edu"


class Table(object):

    """The (canonically pronounced 'teh') Table.

    Give in to the power of the Table!

    """

    def __init__(self, data, observation_ids, sample_ids,
                 observation_metadata=None, sample_metadata=None,
                 table_id=None, type=None, **kwargs):

        self.type = type
        self.table_id = table_id
        self._data = data

        # using object to allow for variable length strings
        self.sample_ids = np.asarray(sample_ids, dtype=object)
        self.observation_ids = np.asarray(observation_ids, dtype=object)

        if sample_metadata is not None:
            self.sample_metadata = tuple(sample_metadata)
        else:
            self.sample_metadata = None

        if observation_metadata is not None:
            self.observation_metadata = tuple(observation_metadata)
        else:
            self.observation_metadata = None

        # These will be set by _index_ids()
        self._sample_index = None
        self._obs_index = None

        self._verify_metadata()
        self._cast_metadata()
        self._index_ids()

    def _index_ids(self):
        """Sets lookups {id:index in _data}.

        Should only be called in constructor as this modifies state.
        """
        self._sample_index = index_list(self.sample_ids)
        self._obs_index = index_list(self.observation_ids)

    def _conv_to_self_type(self, vals, transpose=False, dtype=None):
        """For converting vectors to a compatible self type"""
        if dtype is None:
            dtype = self.dtype

        if isspmatrix(vals):
            return vals
        else:
            return to_sparse(vals, transpose, dtype)

    def _to_dense(self, vec):
        """Converts a row/col vector to a dense numpy array.

        Always returns a 1-D row vector for consistency with numpy iteration
        over arrays.
        """
        dense_vec = np.asarray(vec.todense())

        if vec.shape == (1, 1):
            # Handle the special case where we only have a single element, but
            # we don't want to return a numpy scalar / 0-d array. We still want
            # to return a vector of length 1.
            return dense_vec.reshape(1)
        else:
            return np.squeeze(dense_vec)

    def _verify_metadata(self):
        """Obtain some notion of sanity on object construction with inputs"""
        try:
            n_obs, n_samp = self._data.shape
        except:
            n_obs = n_samp = 0

        if n_obs != len(self.observation_ids):
            raise TableException(
                "Number of observation_ids differs from matrix size!")

        if n_obs != len(set(self.observation_ids)):
            raise TableException("Duplicate observation_ids")

        if n_samp != len(self.sample_ids):
            raise TableException(
                "Number of sample_ids differs from matrix size!")

        if n_samp != len(set(self.sample_ids)):
            raise TableException("Duplicate sample_ids")

        if self.sample_metadata is not None and \
           n_samp != len(self.sample_metadata):
            raise TableException("sample_metadata not in a compatible shape"
                                 "with data matrix!")

        if self.observation_metadata is not None and \
           n_obs != len(self.observation_metadata):
            raise TableException("observation_metadata not in a compatible"
                                 "shape with data matrix!")

    def _cast_metadata(self):
        """Casts all metadata to defaultdict to support default values.

        Should be called after any modifications to sample/observation
        metadata.
        """
        default_samp_md = []
        default_obs_md = []

        # if we have a list of [None], set to None
        if self.sample_metadata is not None:
            if self.sample_metadata.count(None) == len(self.sample_metadata):
                self.sample_metadata = None

        if self.sample_metadata is not None:
            for samp_md in self.sample_metadata:
                d = defaultdict(lambda: None)

                if isinstance(samp_md, dict):
                    d.update(samp_md)
                elif samp_md is None:
                    pass
                else:
                    raise TableException("Unable to cast metadata: %s" %
                                         repr(samp_md))

                default_samp_md.append(d)
            self.sample_metadata = tuple(default_samp_md)

        # if we have a list of [None], set to None
        if self.observation_metadata is not None:
            none_count = self.observation_metadata.count(None)
            if none_count == len(self.observation_metadata):
                self.observation_metadata = None

        if self.observation_metadata is not None:
            for obs_md in self.observation_metadata:
                d = defaultdict(lambda: None)

                if isinstance(obs_md, dict):
                    d.update(obs_md)
                elif obs_md is None:
                    pass
                else:
                    raise TableException("Unable to cast metadata: %s" %
                                         repr(obs_md))

                default_obs_md.append(d)
            self.observation_metadata = tuple(default_obs_md)

    @property
    def shape(self):
        return self._data.shape

    @property
    def dtype(self):
        return self._data.dtype

    @property
    def nnz(self):
        return self._data.nnz

    def add_metadata(self, md, axis='sample'):
        """Take a dict of metadata and add it to an axis.
        Parameters
        ----------
        md : dict of dict
            ``md`` should be of the form ``{id:{dict_of_metadata}}``
        axis : 'sample' or 'observation'
            The axis to operate on
        """
        if axis == 'sample':
            if self.sample_metadata is not None:
                for id_, md_entry in md.iteritems():
                    if self.exists(id_):
                        idx = self.index(id_, 'sample')
                        self.sample_metadata[idx].update(md_entry)
            else:
                self.sample_metadata = tuple([md[id_] if id_ in md else
                                              None for id_ in self.sample_ids])
        elif axis == 'observation':
            if self.observation_metadata is not None:
                for id_, md_entry in md.iteritems():
                    if self.exists(id_, axis="observation"):
                        idx = self.index(id_, 'observation')
                        self.observation_metadata[idx].update(md_entry)
            else:
                self.observation_metadata = tuple([md[id_] if id_ in md else
                                                   None for id_ in
                                                   self.observation_ids])
        else:
            raise UnknownAxisError(axis)

        self._cast_metadata()

    def __getitem__(self, args):
        """Handles row or column slices."""
        if self.is_empty():
            raise IndexError("Cannot retrieve an element from an empty/null "
                             "table.")

        try:
            row, col = args
        except:
            raise IndexError("Must specify (row, col).")

        if isinstance(row, slice) and isinstance(col, slice):
            raise IndexError("Can only slice a single axis.")

        if isinstance(row, slice):
            if row.start is None and row.stop is None:
                return self._get_col(col)
            else:
                raise IndexError("Can only handle full : slices per axis.")
        elif isinstance(col, slice):
            if col.start is None and col.stop is None:
                return self._get_row(row)
            else:
                raise IndexError("Can only handle full : slices per axis.")
        else:
            if self._data.getformat() == 'coo':
                self._data = self._data.tocsr()

            return self._data[row, col]

    def _get_row(self, row_idx):
        """Return the row at ``row_idx``.

        A row vector will be returned as a scipy.sparse matrix in csr format.
        """
        self._data = self._data.tocsr()
        return self._data.getrow(row_idx)

    def _get_col(self, col_idx):
        """Return the column at ``col_idx``.

        A column vector will be returned as a scipy.sparse matrix in csc
        format.
        """
        self._data = self._data.tocsc()
        return self._data.getcol(col_idx)

    def reduce(self, f, axis):
        """Reduce over axis with f

        ``axis`` can be either ``sample`` or ``observation``
        """
        if self.is_empty():
            raise TableException("Cannot reduce an empty table")

        # np.apply_along_axis might reduce type conversions here and improve
        # speed. am opting for reduce right now as I think its more readable
        if axis == 'sample':
            return asarray([reduce(f, v) for v in self.iter_data()])
        elif axis == 'observation':
            return asarray([reduce(f, v) for v in
                            self.iter_data(axis="observation")])
        else:
            raise TableException("Unknown reduction axis")

    def sum(self, axis='whole'):
        """Returns the sum by axis

        axis can be:

        ``whole``       : whole matrix sum

        ``sample``     : return a vector with a sum for each sample

        ``observation`` : return a vector with a sum for each observation
        """
        if axis == 'whole':
            axis = None
        elif axis == 'sample':
            axis = 0
        elif axis == 'observation':
            axis = 1
        else:
            raise UnknownAxisError(axis)

        matrix_sum = np.squeeze(np.asarray(self._data.sum(axis=axis)))

        # We only want to return a scalar if the whole matrix was summed.
        if axis is not None and matrix_sum.shape == ():
            matrix_sum = matrix_sum.reshape(1)

        return matrix_sum

    def transpose(self):
        """Return a new table that is the transpose of this table.

        The returned table will be an entirely new table, including copies of
        the (transposed) data, sample/observation IDs and metadata.
        """
        sample_md_copy = deepcopy(self.sample_metadata)
        obs_md_copy = deepcopy(self.observation_metadata)

        if self._data.getformat() == 'lil':
            # lil's transpose method doesn't have the copy kwarg, but all of
            # the others do.
            self._data = self._data.tocsr()

        # sample ids and observations are reversed becuase we trasposed
        return self.__class__(self._data.transpose(copy=True),
                              self.sample_ids[:], self.observation_ids[:],
                              sample_md_copy, obs_md_copy, self.table_id)

    def index(self, id_, axis):
        """Return the index of the identified sample/observation.

        Parameters
        ----------
        id_ : str
            ID of the sample or observation whose index will be returned.
        axis : {'sample', 'observation'}
            Axis to search for `id_`.

        Returns
        -------
        int
            Index of the sample/observation identified by `id_`.

        Raises
        ------
        UnknownAxisError
            If provided an unrecognized axis.
        UnknownIDError
            If provided an unrecognized sample/observation ID.

        Examples
        --------

        >>> import numpy as np
        >>> from biom.table import table_factory

        Create a 2x3 BIOM table:

        >>> data = np.asarray([[0, 0, 1], [1, 3, 42]])
        >>> table = table_factory(data, ['01' '02'], ['S1', 'S2', 'S3'])

        Get the index of the observation with ID "O2":

        >>> table.index('O2', 'observation')
        1

        Get the index of the sample with ID "S1":

        >>> table.index('S1', 'sample')
        0

        """
        if axis == 'sample':
            idx_lookup = self._sample_index
        elif axis == 'observation':
            idx_lookup = self._obs_index
        else:
            raise UnknownAxisError(axis)

        if id_ not in idx_lookup:
            raise UnknownIDError(id_, axis)

        return idx_lookup[id_]

    def get_value_by_ids(self, obs_id, samp_id):
        """Return value in the matrix corresponding to ``(obs_id, samp_id)``"""
        return self[self.index(obs_id, 'observation'),
                    self.index(samp_id, 'sample')]

    def __str__(self):
        """Stringify self

        Default str output for a Table is just row/col ids and data values
        """
        return self.delimited_self()

    def exists(self, id_, axis="sample"):
        """Returns whether id_ exists in axis

        Parameters
        ----------
        id_: str
            id to check if exists
        axis : 'sample' or 'observation'
            The axis to check

        Returns
        -------
        bool
            True if ``id_`` exists, False otherwise
        """
        if axis == "sample":
            return id_ in self._sample_index
        elif axis == "observation":
            return id_ in self._obs_index
        else:
            raise UnknownAxisError(axis)

    def delimited_self(self, delim='\t', header_key=None, header_value=None,
                       metadata_formatter=str,
                       observation_column_name='#OTU ID'):
        """Return self as a string in a delimited form

        Default str output for the Table is just row/col ids and table data
        without any metadata

        Including observation metadata in output: If ``header_key`` is not
        ``None``, the observation metadata with that name will be included
        in the delimited output. If ``header_value`` is also not ``None``, the
        observation metadata will use the provided ``header_value`` as the
        observation metadata name (i.e., the column header) in the delimited
        output.

        ``metadata_formatter``: a function which takes a metadata entry and
        returns a formatted version that should be written to file

        ``observation_column_name``: the name of the first column in the output
        table, corresponding to the observation IDs. For example, the default
        will look something like:

            #OTU ID\tSample1\tSample2
            OTU1\t10\t2
            OTU2\t4\t8
        """
        if self.is_empty():
            raise TableException("Cannot delimit self if I don't have data...")

        samp_ids = delim.join(map(str, self.sample_ids))

        # 17 hrs of straight programming later...
        if header_key is not None:
            if header_value is None:
                raise TableException(
                    "You need to specify both header_key and header_value")

        if header_value is not None:
            if header_key is None:
                raise TableException(
                    "You need to specify both header_key and header_value")

        if header_value:
            output = ['# Constructed from biom file',
                      '%s%s%s\t%s' % (observation_column_name, delim, samp_ids,
                                      header_value)]
        else:
            output = ['# Constructed from biom file',
                      '%s%s%s' % (observation_column_name, delim, samp_ids)]

        for obs_id, obs_values in zip(self.observation_ids, self._iter_obs()):
            str_obs_vals = delim.join(map(str, self._to_dense(obs_values)))

            if header_key and self.observation_metadata is not None:
                md = self.observation_metadata[self._obs_index[obs_id]]
                md_out = metadata_formatter(md.get(header_key, None))
                output.append(
                    '%s%s%s\t%s' %
                    (obs_id, delim, str_obs_vals, md_out))
            else:
                output.append('%s%s%s' % (obs_id, delim, str_obs_vals))

        return '\n'.join(output)

    def is_empty(self):
        """Returns ``True`` if the table is empty"""
        if not self.sample_ids.size or not self.observation_ids.size:
            return True
        else:
            return False

    def __iter__(self):
        """Defined by subclass"""
        return self.iter()

    def _iter_samp(self):
        """Return sample vectors of data matrix vectors"""
        for c in range(self.shape[1]):
            # this pulls out col vectors but need to convert to the expected
            # row vector
            colvec = self._get_col(c)
            yield colvec.transpose(copy=True)

    def _iter_obs(self):
        """Return observation vectors of data matrix"""
        for r in range(self.shape[0]):
            yield self._get_row(r)

    def get_table_density(self):
        """Returns the fraction of nonzero elements in the table."""
        density = 0.0

        if not self.is_empty():
            density = (self.nnz /
                       (len(self.sample_ids) * len(self.observation_ids)))

        return density

    def descriptive_equality(self, other):
        """For use in testing, describe how the tables are not equal"""
        if self.observation_ids != other.observation_ids:
            return "Observation IDs are not the same"
        if self.sample_ids != other.sample_ids:
            return "Sample IDs are not the same"
        if self.observation_metadata != other.observation_metadata:
            return "Observation metadata are not the same"
        if self.sample_metadata != other.sample_metadata:
            return "Sample metadata are not the same"
        if not self._data_equality(other._data):
            return "Data elements are not the same"

        return "Tables appear equal"

    def __eq__(self, other):
        """Equality is determined by the data matrix, metadata, and IDs"""
        if isinstance(other, self.__class__) is False:
            return False
        if np.any(self.observation_ids != other.observation_ids):
            return False
        if np.any(self.sample_ids != other.sample_ids):
            return False
        if self.observation_metadata != other.observation_metadata:
            return False
        if self.sample_metadata != other.sample_metadata:
            return False
        if self.type != other.type:
            return False
        if not self._data_equality(other._data):
            return False

        return True

    def _data_equality(self, other):
        """Return ``True`` if both matrices are equal.

        Matrices are equal iff the following items are equal:
        - shape
        - dtype
        - size (nnz)
        - matrix data (more expensive, so checked last)

        The sparse format does not need to be the same between the two
        matrices. ``self`` and ``other`` will be converted to csr format if
        necessary before performing the final comparison.

        """
        if self._data.shape != other.shape:
            return False

        if self._data.dtype != other.dtype:
            return False

        if self._data.nnz != other.nnz:
            return False

        self._data = self._data.tocsr()
        other = other.tocsr()

        # From:
        # http://mail.scipy.org/pipermail/scipy-user/2008-April/016276.html
        if abs(self._data - other).nnz > 0:
            return False

        return True

    def __ne__(self, other):
        return not (self == other)

    def data(self, id_, axis):
        """Returns observations associated with sample id `id_` or
        samples associated with observation id `id_`

        Parameters
        ----------
        id_ : str
            ID of the sample or observation whose index will be returned.
        axis : {'sample', 'observation'}
            Axis to search for `id_`.

        Raises
        ------
        UnknownAxisError
            If provided an unrecognized axis.
        """
        if axis == 'sample':
            return self._to_dense(self[:, self.index(id_, 'sample')])
        elif axis == 'observation':
            return self._to_dense(self[self.index(id_, 'observation'), :])
        else:
            raise UnknownAxisError(axis)

    def copy(self):
        """Returns a copy of the table"""
        # NEEDS TO BE A DEEP COPY, MIGHT NOT GET METADATA! NEED TEST!
        return self.__class__(self._data.copy(),  self.observation_ids[:],
                              self.sample_ids[:], self.observation_metadata,
                              self.sample_metadata, self.table_id)

    def iter_data(self, axis='sample'):
        """Yields axis values

        Parameters
        ----------
        axis: 'sample' or 'observation'
            axis to iterate over

        Returns
        -------
        generator
            yields list of values for each value in 'axis'

        Raises
        ------
        UnknownAxisError
            If axis other than 'sample' or 'observation' passed
        """
        if axis == "sample":
            for samp_v in self._iter_samp():
                yield self._to_dense(samp_v)
        elif axis == "observation":
            for obs_v in self._iter_obs():
                yield self._to_dense(obs_v)
        else:
            raise UnknownAxisError(axis)

    def iter(self, dense=True, axis='sample'):
        """Yields ``(value, id, metadata)``

        NOTE: will return ``None`` in metadata positions if the corresponding
        axis metadata metadata is set to ``None``

        Parameters
        ----------
        dense : bool
            If True, yield values as a dense vector
        axis : str, either 'sample' or 'observation'
            The axis to iterate over

        Returns
        -------
        GeneratorType
            A generator that yields (values, id, metadata)

        """
        if axis == 'sample':
            ids = self.sample_ids
            iter_ = self._iter_samp()
            metadata = self.sample_metadata
        elif axis == 'observation':
            ids = self.observation_ids
            iter_ = self._iter_obs()
            metadata = self.observation_metadata
        else:
            raise UnknownAxisError(axis)

        if metadata is None:
            metadata = (None,) * len(ids)

        for vals, id_, md in izip(iter_, ids, metadata):
            if dense:
                vals = self._to_dense(vals)

            yield (vals, id_, md)

    def sort_order(self, order, axis='sample'):
        """Return a new table with `axis` in `order`

        Parameters
        ----------
        order : iterable
            The desired order for axis
        axis : 'sample' or 'observation'
            The axis to operate on
        """
        md = []
        vals = []
        if axis == 'sample':
            for id_ in order:
                cur_idx = self.index(id_, 'sample')
                vals.append(self._to_dense(self[:, cur_idx]))

                if self.sample_metadata is not None:
                    md.append(self.sample_metadata[cur_idx])

            if not md:
                md = None

            return self.__class__(self._conv_to_self_type(vals,
                                                          transpose=True),
                                  self.observation_ids[:], order[:],
                                  self.observation_metadata, md,
                                  self.table_id)
        elif axis == 'observation':
            for id_ in order:
                cur_idx = self.index(id_, 'observation')
                vals.append(self[cur_idx, :])

                if self.observation_metadata is not None:
                    md.append(self.observation_metadata[cur_idx])

            if not md:
                md = None

            return self.__class__(self._conv_to_self_type(vals),
                                  order[:], self.sample_ids[:],
                                  md, self.sample_metadata, self.table_id)
        else:
            raise UnknownAxisError(axis)

    def sort(self, sort_f=natsort, axis='sample'):
        """Return a table sorted along axis

        Parameters
        ----------
        sort_f : function
            A function that takes a list of values and sorts it
        axis : 'sample' or 'observation'
            The axis to operate on
        """
        if axis == 'sample':
            return self.sort_order(sort_f(self.sample_ids))
        elif axis == 'observation':
            return self.sort_order(sort_f(self.observation_ids),
                                   axis='observation')
        else:
            raise UnknownAxisError(axis)

    def filter(self, ids_to_keep, axis, invert=False):
        """Filter in place a table based on a function or iterable.

        Parameters
        ----------
        ids_to_keep : function or iterable
            If a function, it will be called with the id (a string)
            and the dictionary of metadata of each sample, and must
            return a boolean.
            If it's an iterable, it will be converted to an array of
            bools.
        axis : str
            It controls whether to filter samples or observations. Can
            be "sample" or "observation".
        invert : bool
            If set to True, discard samples or observations where
            `ids_to_keep` returns True
        """
        if axis == 'sample':
            axis = 1
            ids = self.sample_ids
            metadata = self.sample_metadata
        elif axis == 'observation':
            axis = 0
            ids = self.observation_ids
            metadata = self.observation_metadata
        else:
            raise ValueError("Unsupported axis")

        arr = self._data
        arr, ids, metadata = filter_sparse_array(arr,
                                                 ids,
                                                 metadata,
                                                 ids_to_keep,
                                                 axis,
                                                 invert=invert)

        self._data = arr
        if axis == 1:
            self.sample_ids = ids
            self.sample_metadata = metadata
        elif axis == 0:
            self.observation_ids = ids
            self.observation_metadata = metadata

    def partition(self, f, axis='sample'):
        """Yields partitions

        Parameters
        ----------
        f : function
            ``f`` is given the ID and metadata of the vector and must return
            what partition the vector is part of.
        axis : str, either 'sample' or 'observation'
            The axis to iterate over

        Returns
        -------
        GeneratorType
            A generator that yields `Table`

        """
        partitions = {}
        # conversion of vector types is not necessary, vectors are not
        # being passed to an arbitrary function
        for vals, id_, md in self.iter(dense=False, axis=axis):
            part = f(id_, md)

            # try to make it hashable...
            if not isinstance(part, Hashable):
                part = tuple(part)

            if part not in partitions:
                partitions[part] = [[], [], []]

            partitions[part][0].append(id_)
            partitions[part][1].append(vals)
            partitions[part][2].append(md)

        for part, (ids, values, metadata) in partitions.iteritems():
            if axis == 'sample':
                data = self._conv_to_self_type(values, transpose=True)

                samp_ids = ids
                samp_md = metadata
                obs_ids = self.observation_ids[:]

                if self.observation_metadata is not None:
                    obs_md = self.observation_metadata[:]
                else:
                    obs_md = None

            elif axis == 'observation':
                data = self._conv_to_self_type(values, transpose=False)

                obs_ids = ids
                obs_md = metadata
                samp_ids = self.sample_ids[:]

                if self.sample_metadata is not None:
                    samp_md = self.sample_metadata[:]
                else:
                    samp_md = None

            yield part, table_factory(data, obs_ids, samp_ids, obs_md, samp_md,
                                      self.table_id)

    def collapse_samples_by_metadata(self, metadata_f, reduce_f=add, norm=True,
                                     min_group_size=2,
                                     include_collapsed_metadata=True,
                                     constructor=None, one_to_many=False,
                                     one_to_many_mode='add',
                                     one_to_many_md_key='Path', strict=False):
        """Collapse samples in a table by sample metadata

        Bin samples by metadata then collapse each bin into a single sample.

        If ``include_collapsed_metadata`` is True, metadata for the collapsed
        samples are retained and can be referred to by the ``SampleId`` from
        each sample within the bin.

        ``constructor``: the type of collapsed table to create, e.g.
        SparseTaxonTable. If None, the collapsed table will be the same type as
        this table.

        The remainder is only relevant to setting ``one_to_many`` to True.

        If ``one_to_many`` is True, allow samples to collapse into multiple
        bins if the metadata describe a one-many relationship. Supplied
        functions must allow for iteration support over the metadata key and
        must return a tuple of (path, bin) as to describe both the path in the
        hierarchy represented and the specific bin being collapsed into. The
        uniqueness of the bin is _not_ based on the path but by the name of the
        bin.

        The metadata value for the corresponding collapsed column may include
        more (or less) information about the collapsed data. For example, if
        collapsing "FOO", and there are samples that span three associations A,
        B, and C, such that sample 1 spans A and B, sample 2 spans B and C and
        sample 3 spans A and C, the resulting table will contain three
        collapsed samples:

        - A, containing original sample 1 and 3
        - B, containing original sample 1 and 2
        - C, containing original sample 2 and 3

        If a sample maps to the same bin multiple times, it will be
        counted multiple times.

        There are two supported modes for handling one-to-many relationships
        via ``one_to_many_mode``: ``add`` and ``divide``. ``add`` will add the
        sample counts to each bin that the sample maps to, which may increase
        the total number of counts in the output table. ``divide`` will divide
        a sample's counts by the number of metadata that the sample has before
        adding the counts to each bin. This will not increase the total number
        of counts in the output table.

        If ``one_to_many_md_key`` is specified, that becomes the metadata
        key that describes the collapsed path. If a value is not specified,
        then it defaults to 'Path'.

        If ``strict`` is specified, then all metadata pathways operated on
        must be indexable by ``metadata_f``.

        ``one_to_many`` and ``norm`` are not supported together.

        ``one_to_many`` and ``reduce_f`` are not supported together.

        ``one_to_many`` and ``min_group_size`` are not supported together.

        A final note on space consumption. At present, the ``one_to_many``
        functionality requires a temporary dense matrix representation. This
        was done so as it initially seems like true support requires rapid
        ``__setitem__`` functionality on the ``SparseObj`` and at the time of
        implementation, ``CSMat`` was O(N) to the number of nonzero elements.
        This is a work around until either a better ``__setitem__``
        implementation is in play on ``CSMat`` or a hybrid solution that allows
        for multiple ``SparseObj`` types is used.
        """
        if constructor is None:
            constructor = self.__class__

        collapsed_data = []
        collapsed_sample_ids = []

        if include_collapsed_metadata:
            collapsed_sample_md = []
        else:
            collapsed_sample_md = None

        if one_to_many_mode not in ['add', 'divide']:
            raise ValueError("Unrecognized one-to-many mode '%s'. Must be "
                             "either 'add' or 'divide'." % one_to_many_mode)

        if one_to_many:
            if norm:
                raise AttributeError(
                    "norm and one_to_many are not supported together")

            # determine the collapsed pathway
            # we drop all other associated metadata
            new_s_md = {}
            s_md_count = {}
            for id_, md in zip(self.sample_ids, self.sample_metadata):
                md_iter = metadata_f(md)
                num_md = 0
                while True:
                    try:
                        pathway, bin = md_iter.next()
                    except IndexError:
                        # if a pathway is incomplete
                        if strict:
                            # bail if strict
                            err = "Incomplete pathway, ID: %s, metadata: %s" %\
                                  (id_, md)
                            raise IndexError(err)
                        else:
                            # otherwise ignore
                            continue
                    except StopIteration:
                        break

                    new_s_md[bin] = pathway
                    num_md += 1

                s_md_count[id_] = num_md

            n_s = len(new_s_md)
            s_idx = dict([(bin_, i) for i, bin_ in
                          enumerate(sorted(new_s_md))])

            # We need to store floats, not ints, as things won't always divide
            # evenly.
            if one_to_many_mode == 'divide':
                dtype = float
            else:
                dtype = self._dtype

            # allocate new data. using a dense representation allows for a
            # workaround on CSMat.__setitem__ O(N) lookup. Assuming the number
            # of collapsed samples is reasonable, then this doesn't suck too
            # much.
            new_data = zeros((len(self.observation_ids), n_s), dtype=dtype)

            # for each sample
            # for each bin in the metadata
            # for each value associated with the sample
            for s_v, s_id, s_md in self.iter():
                md_iter = metadata_f(s_md)
                while True:
                    try:
                        pathway, bin = md_iter.next()
                    except IndexError:
                        # if a pathway is incomplete
                        if strict:
                            # bail if strict, should never get here...
                            err = "Incomplete pathway, ID: %s, metadata: %s" %\
                                  (id_, md)
                            raise IndexError(err)
                        else:
                            # otherwise ignore
                            continue
                    except StopIteration:
                        break

                    if one_to_many_mode == 'add':
                        new_data[:, s_idx[bin]] += s_v
                    elif one_to_many_mode == 'divide':
                        new_data[:, s_idx[bin]] += s_v / s_md_count[s_id]
                    else:
                        # Should never get here.
                        raise ValueError("Unrecognized one-to-many mode '%s'. "
                                         "Must be either 'add' or 'divide'." %
                                         one_to_many_mode)

            if include_collapsed_metadata:
                # reassociate pathway information
                for k, i in sorted(s_idx.items(), key=itemgetter(1)):
                    collapsed_sample_md.append(
                        {one_to_many_md_key: new_s_md[k]})

            # get the new sample IDs
            collapsed_sample_ids = [k for k, i in sorted(s_idx.items(),
                                                         key=itemgetter(1))]

            # convert back to self type
            data = self._conv_to_self_type(new_data)
        else:
            for bin, table in self.bin_samples_by_metadata(metadata_f):
                if len(table.sample_ids) < min_group_size:
                    continue

                redux_data = table.reduce(reduce_f, 'observation')
                if norm:
                    redux_data /= len(table.sample_ids)

                collapsed_data.append(self._conv_to_self_type(redux_data))
                collapsed_sample_ids.append(bin)

                if include_collapsed_metadata:
                    # retain metadata but store by original sample id
                    tmp_md = {}
                    for id_, md in zip(table.sample_ids,
                                       table.sample_metadata):
                        tmp_md[id_] = md
                    collapsed_sample_md.append(tmp_md)

            data = self._conv_to_self_type(collapsed_data, transpose=True)

        # if the table is empty
        if 0 in data.shape:
            raise TableException("Collapsed table is empty!")

        return table_factory(data, self.observation_id[:],
                             collapsed_sample_ids, self.observation_ids[:],
                             self.observation_metadata, collapsed_sample_md,
                             self.table_id, constructor=constructor)

    def collapse_observations_by_metadata(self, metadata_f, reduce_f=add,
                                          norm=True, min_group_size=2,
                                          include_collapsed_metadata=True,
                                          constructor=None, one_to_many=False,
                                          one_to_many_mode='add',
                                          one_to_many_md_key='Path',
                                          strict=False):
        """Collapse observations in a table by observation metadata

        Bin observations by metadata then collapse each bin into a single
        observation.

        If ``include_collapsed_metadata`` is True, metadata for the collapsed
        observations are retained and can be referred to by the
        ``ObservationId`` from each observation within the bin.

        ``constructor``: the type of collapsed table to create, e.g.
        SparseTaxonTable. If None, the collapsed table will be the same type as
        this table.

        The remainder is only relevant to setting ``one_to_many`` to True.

        If ``one_to_many`` is True, allow observations to fall into multiple
        bins if the metadata describe a one-many relationship. Supplied
        functions must allow for iteration support over the metadata key and
        must return a tuple of (path, bin) as to describe both the path in the
        hierarchy represented and the specific bin being collapsed into. The
        uniqueness of the bin is _not_ based on the path but by the name of the
        bin.

        The metadata value for the corresponding collapsed row may include more
        (or less) information about the collapsed data. For example, if
        collapsing "KEGG Pathways", and there are observations that span three
        pathways A, B, and C, such that observation 1 spans A and B,
        observation 2 spans B and C and observation 3 spans A and C, the
        resulting table will contain three collapsed observations:

        - A, containing original observation 1 and 3
        - B, containing original observation 1 and 2
        - C, containing original observation 2 and 3

        If an observation maps to the same bin multiple times, it will be
        counted multiple times.

        There are two supported modes for handling one-to-many relationships
        via ``one_to_many_mode``: ``add`` and ``divide``. ``add`` will add the
        observation counts to each bin that the observation maps to, which may
        increase the total number of counts in the output table. ``divide``
        will divide an observation's counts by the number of metadata that the
        observation has before adding the counts to each bin. This will not
        increase the total number of counts in the output table.

        If ``one_to_many_md_key`` is specified, that becomes the metadata
        key that describes the collapsed path. If a value is not specified,
        then it defaults to 'Path'.

        If ``strict`` is specified, then all metadata pathways operated on
        must be indexable by ``metadata_f``.

        ``one_to_many`` and ``norm`` are not supported together.

        ``one_to_many`` and ``reduce_f`` are not supported together.

        ``one_to_many`` and ``min_group_size`` are not supported together.

        A final note on space consumption. At present, the ``one_to_many``
        functionality requires a temporary dense matrix representation. This
        was done so as it initially seems like true support requires rapid
        ``__setitem__`` functionality on the ``SparseObj`` and at the time of
        implementation, ``CSMat`` was O(N) to the number of nonzero elements.
        This is a work around until either a better ``__setitem__``
        implementation is in play on ``CSMat`` or a hybrid solution that allows
        for multiple ``SparseObj`` types is used.
        """
        if constructor is None:
            constructor = self.__class__

        collapsed_data = []
        collapsed_obs_ids = []

        if include_collapsed_metadata:
            collapsed_obs_md = []
        else:
            collapsed_obs_md = None

        if one_to_many_mode not in ['add', 'divide']:
            raise ValueError("Unrecognized one-to-many mode '%s'. Must be "
                             "either 'add' or 'divide'." % one_to_many_mode)

        if one_to_many:
            if norm:
                raise AttributeError(
                    "norm and one_to_many are not supported together")

            # determine the collapsed pathway
            # we drop all other associated metadata
            new_obs_md = {}
            obs_md_count = {}
            for id_, md in zip(self.observation_ids,
                               self.observation_metadata):
                md_iter = metadata_f(md)
                num_md = 0
                while True:
                    try:
                        pathway, bin = md_iter.next()
                    except IndexError:
                        # if a pathway is incomplete
                        if strict:
                            # bail if strict
                            err = "Incomplete pathway, ID: %s, metadata: %s" %\
                                  (id_, md)
                            raise IndexError(err)
                        else:
                            # otherwise ignore
                            continue
                    except StopIteration:
                        break

                    # keyed by last field in hierarchy
                    new_obs_md[bin] = pathway
                    num_md += 1

                obs_md_count[id_] = num_md

            n_obs = len(new_obs_md)
            obs_idx = dict([(bin_, i)
                            for i, bin_ in enumerate(sorted(new_obs_md))])

            # We need to store floats, not ints, as things won't always divide
            # evenly.
            if one_to_many_mode == 'divide':
                dtype = float
            else:
                dtype = self._dtype

            # allocate new data. using a dense representation allows for a
            # workaround on CSMat.__setitem__ O(N) lookup. Assuming the number
            # of collapsed observations is reasonable, then this doesn't suck
            # too much.
            new_data = zeros((n_obs, len(self.sample_ids)), dtype=dtype)

            # for each observation
            # for each bin in the metadata
            # for each value associated with the observation
            for obs_v, obs_id, obs_md in self.iter(axis='observation'):
                md_iter = metadata_f(obs_md)
                while True:
                    try:
                        pathway, bin = md_iter.next()
                    except IndexError:
                        # if a pathway is incomplete
                        if strict:
                            # bail if strict, should never get here...
                            err = "Incomplete pathway, ID: %s, metadata: %s" %\
                                  (id_, md)
                            raise IndexError(err)
                        else:
                            # otherwise ignore
                            continue
                    except StopIteration:
                        break

                    if one_to_many_mode == 'add':
                        new_data[obs_idx[bin], :] += obs_v
                    elif one_to_many_mode == 'divide':
                        new_data[obs_idx[bin], :] += \
                            obs_v / obs_md_count[obs_id]
                    else:
                        # Should never get here.
                        raise ValueError("Unrecognized one-to-many mode '%s'. "
                                         "Must be either 'add' or 'divide'." %
                                         one_to_many_mode)

            if include_collapsed_metadata:
                # associate the pathways back
                for k, i in sorted(obs_idx.items(), key=itemgetter(1)):
                    collapsed_obs_md.append(
                        {one_to_many_md_key: new_obs_md[k]})

            # get the new observation IDs
            collapsed_obs_ids = [k for k, i in sorted(obs_idx.items(),
                                                      key=itemgetter(1))]

            # convert back to self type
            data = self._conv_to_self_type(new_data)
        else:
            for bin, table in self.bin_observations_by_metadata(metadata_f):
                if len(table.observation_ids) < min_group_size:
                    continue

                redux_data = table.reduce(reduce_f, 'sample')
                if norm:
                    redux_data /= len(table.observation_ids)

                collapsed_data.append(self._conv_to_self_type(redux_data))
                collapsed_obs_ids.append(bin)

                if include_collapsed_metadata:
                    # retain metadata but store by original observation id
                    tmp_md = {}
                    for id_, md in zip(table.observation_ids,
                                       table.observation_metadata):
                        tmp_md[id_] = md
                    collapsed_obs_md.append(tmp_md)

            data = self._conv_to_self_type(collapsed_data)

        # if the table is empty
        if 0 in data.shape:
            raise TableException("Collapsed table is empty!")

        return table_factory(data, collapsed_obs_ids, self.sample_ids[:],
                             self.sample_metadata, collapsed_obs_md,
                             self.table_id,
                             constructor=constructor)

    def transform(self, f, axis='sample'):
        """Iterate over `axis`, applying a function `f` to each vector.

        Only non null values can be modified: the density of the table
        can't increase. However, zeroing values is fine.

        Parameters
        ----------
        f : function
            A function that takes three values: an array of nonzero
            values corresponding to each observation or sample, an
            observation or sample id, and an observation or sample
            metadata entry. It must return an array of transformed
            values that replace the original values.
        axis : 'sample' or 'observation'
            The axis to operate on.
        """
        if axis == 'sample':
<<<<<<< HEAD
            for s_v, s_id, s_md in self.iter():
                new_m.append(self._conv_to_self_type(f(s_v, s_id, s_md)))
            return self.__class__(self._conv_to_self_type(new_m,
                                                          transpose=True),
                                  self.observation_ids[:], self.sample_ids[:],
                                  self.observation_metadata,
                                  self.sample_metadata, self.table_id)
        elif axis == 'observation':
            for obs_v, obs_id, obs_md in self.iter(axis='observation'):
                new_m.append(self._conv_to_self_type(f(obs_v, obs_id, obs_md)))

            return self.__class__(self._conv_to_self_type(new_m),
                                  self.observation_ids[:], self.sample_ids[:],
                                  self.observation_metadata,
                                  self.sample_metadata, self.table_id)
=======
            axis = 1
            ids = self.sample_ids
            metadata = self.sample_metadata
            arr = self._data.tocsc()
        elif axis == 'observation':
            axis = 0
            ids = self.observation_ids
            metadata = self.observation_metadata
            arr = self._data.tocsr()
>>>>>>> 1aaee418
        else:
            raise UnknownAxisError(axis)

        _transform(arr, ids, metadata, f, axis)
        arr.eliminate_zeros()

        self._data = arr

    def norm(self, axis='sample'):
        """Normalize in place sample values by an observation, or vice versa.

        Parameters
        ----------
        axis : 'sample' or 'observation'
            The axis to use for normalization
        """
        def f(val, id_, _):
            return val / float(val.sum())

        self.transform(f, axis=axis)

    def nonzero(self):
        """Returns locations of nonzero elements within the data matrix

        The values returned are ``(observation_id, sample_id)``
        """
        # this is naively implemented. If performance is a concern, private
        # methods can be written to hit against the underlying types directly
        for o_idx, samp_vals in enumerate(self.iter_data(axis="observation")):
            for s_idx in samp_vals.nonzero()[0]:
                yield (self.observation_ids[o_idx], self.sample_ids[s_idx])

    def nonzero_counts(self, axis, binary=False):
        """Get nonzero summaries about an axis

        axis : either 'sample', 'observation', or 'whole'
        binary : sum of nonzero entries, or summing the values of the entries

        Returns a numpy array in index order to the axis
        """
        if binary:
            dtype = 'int'
            op = lambda x: x.nonzero()[0].size
        else:
            dtype = self.dtype
            op = lambda x: x.sum()

        if axis is 'sample':
            # can use np.bincount for CSMat or ScipySparse
            result = zeros(len(self.sample_ids), dtype=dtype)
            for idx, vals in enumerate(self.iter_data()):
                result[idx] = op(vals)
        elif axis is 'observation':
            # can use np.bincount for CSMat or ScipySparse
            result = zeros(len(self.observation_ids), dtype=dtype)
            for idx, vals in enumerate(self.iter_data(axis="observation")):
                result[idx] = op(vals)
        else:
            result = zeros(1, dtype=dtype)
            for vals in self.iter_data():
                result[0] += op(vals)

        return result

    def _union_id_order(self, a, b):
        """Determines merge order for id lists A and B"""
        all_ids = list(a[:])
        all_ids.extend(b[:])
        new_order = {}
        idx = 0
        for id_ in all_ids:
            if id_ not in new_order:
                new_order[id_] = idx
                idx += 1
        return new_order

    def _intersect_id_order(self, a, b):
        """Determines the merge order for id lists A and B"""
        all_b = set(b[:])
        new_order = {}
        idx = 0
        for id_ in a:
            if id_ in all_b:
                new_order[id_] = idx
                idx += 1
        return new_order

    def merge(self, other, sample='union', observation='union',
              sample_metadata_f=prefer_self,
              observation_metadata_f=prefer_self):
        """Merge two tables together

        The axes, samples and observations, can be controlled independently.
        Both can either work on ``union`` or ``intersection``.

        ``sample_metadata_f`` and ``observation_metadata_f`` define how to
        merge metadata between tables. The default is to just keep the metadata
        associated to self if self has metadata otherwise take metadata from
        other. These functions are given both metadata dictsand must return
        a single metadata dict

        NOTE: There is an implicit type conversion to ``float``. Tables using
        strings as the type are not supported. No check is currently in
        place.

        NOTE: The return type is always that of ``self``
        """
        # determine the sample order in the resulting table
        if sample is 'union':
            new_samp_order = self._union_id_order(self.sample_ids,
                                                  other.sample_ids)
        elif sample is 'intersection':
            new_samp_order = self._intersect_id_order(self.sample_ids,
                                                      other.sample_ids)
        else:
            raise TableException("Unknown sample merge type: %s" % sample)

        # determine the observation order in the resulting table
        if observation is 'union':
            new_obs_order = self._union_id_order(self.observation_ids,
                                                 other.observation_ids)
        elif observation is 'intersection':
            new_obs_order = self._intersect_id_order(self.observation_ids,
                                                     other.observation_ids)
        else:
            raise TableException(
                "Unknown observation merge type: %s" %
                observation)

        # convert these to lists, no need to be dictionaries and reduces
        # calls to items() and allows for pre-caluculating insert order
        new_samp_order = sorted(new_samp_order.items(), key=itemgetter(1))
        new_obs_order = sorted(new_obs_order.items(), key=itemgetter(1))

        # if we don't have any samples, complain loudly. This is likely from
        # performing an intersection without overlapping ids
        if not new_samp_order:
            raise TableException("No samples in resulting table!")
        if not new_obs_order:
            raise TableException("No observations in resulting table!")

        # helper index lookups
        other_obs_idx = other._obs_index
        self_obs_idx = self._obs_index
        other_samp_idx = other._sample_index
        self_samp_idx = self._sample_index

        # pre-calculate sample order from each table. We only need to do this
        # once which dramatically reduces the number of dict lookups necessary
        # within the inner loop
        other_samp_order = []
        self_samp_order = []
        for samp_id, nsi in new_samp_order:  # nsi -> new_sample_index
            other_samp_order.append((nsi, other_samp_idx.get(samp_id, None)))
            self_samp_order.append((nsi, self_samp_idx.get(samp_id, None)))

        # pre-allocate the a list for placing the resulting vectors as the
        # placement id is not ordered
        vals = [None for i in range(len(new_obs_order))]

        # POSSIBLE DECOMPOSITION
        # resulting sample ids and sample metadata
        sample_ids = []
        sample_md = []
        for id_, idx in new_samp_order:
            sample_ids.append(id_)

            # if we have sample metadata, grab it
            if self.sample_metadata is None or not self.exists(id_):
                self_md = None
            else:
                self_md = self.sample_metadata[self_samp_idx[id_]]

            # if we have sample metadata, grab it
            if other.sample_metadata is None or not other.exists(id_):
                other_md = None
            else:
                other_md = other.sample_metadata[other_samp_idx[id_]]

            sample_md.append(sample_metadata_f(self_md, other_md))

        # POSSIBLE DECOMPOSITION
        # resulting observation ids and sample metadata
        obs_ids = []
        obs_md = []
        for id_, idx in new_obs_order:
            obs_ids.append(id_)

            # if we have observation metadata, grab it
            if self.observation_metadata is None or \
               not self.exists(id_, axis="observation"):
                self_md = None
            else:
                self_md = self.observation_metadata[self_obs_idx[id_]]

            # if we have observation metadata, grab it
            if other.observation_metadata is None or \
                    not other.exists(id_, axis="observation"):
                other_md = None
            else:
                other_md = other.observation_metadata[other_obs_idx[id_]]

            obs_md.append(observation_metadata_f(self_md, other_md))

        # length used for construction of new vectors
        vec_length = len(new_samp_order)

        # walk over observations in our new order
        for obs_id, new_obs_idx in new_obs_order:
            # create new vector for matrix values
            new_vec = zeros(vec_length, dtype='float')

            # This method allows for the creation of a matrix of self type.
            # See note above
            # new_vec = data_f()

            # see if the observation exists in other, if so, pull it out.
            # if not, set to the placeholder missing
            if other.exists(obs_id, axis="observation"):
                other_vec = other.data(obs_id, 'observation')
            else:
                other_vec = None

            # see if the observation exists in self, if so, pull it out.
            # if not, set to the placeholder missing
            if self.exists(obs_id, axis="observation"):
                self_vec = self.data(obs_id, 'observation')
            else:
                self_vec = None

            # short circuit. If other doesn't have any values, then we can just
            # take all values from self
            if other_vec is None:
                for (n_idx, s_idx) in self_samp_order:
                    if s_idx is not None:
                        new_vec[n_idx] = self_vec[s_idx]

            # short circuit. If self doesn't have any values, then we can just
            # take all values from other
            elif self_vec is None:
                for (n_idx, o_idx) in other_samp_order:
                    if o_idx is not None:
                        new_vec[n_idx] = other_vec[o_idx]

            else:
                # NOTE: DM 7.5.12, no observed improvement at the profile level
                # was made on this inner loop by using self_samp_order and
                # other_samp_order lists.

                # walk over samples in our new order
                for samp_id, new_samp_idx in new_samp_order:
                    # pull out each individual sample value. This is expensive,
                    # but the vectors are in a different alignment. It is
                    # possible that this could be improved with numpy take but
                    # needs to handle missing values appropriately
                    if samp_id not in self_samp_idx:
                        self_vec_value = 0
                    else:
                        self_vec_value = self_vec[self_samp_idx[samp_id]]

                    if samp_id not in other_samp_idx:
                        other_vec_value = 0
                    else:
                        other_vec_value = other_vec[other_samp_idx[samp_id]]

                    new_vec[new_samp_idx] = self_vec_value + other_vec_value

            # convert our new vector to self type as to make sure we don't
            # accidently force a dense representation in memory
            vals[new_obs_idx] = self._conv_to_self_type(new_vec)

        return self.__class__(self._conv_to_self_type(vals), obs_ids[:],
                              sample_ids[:], obs_md, sample_md)

    @classmethod
    def from_hdf5(cls, h5grp, order='observation'):
        """Parse an HDF5 formatted BIOM table

        The expected structure of this group is below. A few basic definitions,
        N is the number of observations and M is the number of samples. Data
        are stored in both compressed sparse row (for observation oriented
        operations) and compressed sparse column (for sample oriented
        operations).

        ### ADD IN SCIPY SPARSE CSC/CSR URLS
        ### ADD IN WIKIPEDIA PAGE LINK TO CSR
        ### ALL THESE INTS CAN BE UINT, SCIPY DOES NOT BY DEFAULT STORE AS THIS
        ###     THOUGH
        ### METADATA ARE NOT REPRESENTED HERE YET
        ./id                     : str, an arbitrary ID
        ./type                   : str, the table type (e.g, OTU table)
        ./format-url             : str, a URL that describes the format
        ./format-version         : two element tuple of int32, major and minor
        ./generated-by           : str, what generated this file
        ./creation-date          : str, ISO format
        ./shape                  : two element tuple of int32, N by M
        ./nnz                    : int32 or int64, number of non zero elements
        ./observation            : Group
        ./observation/ids        : (N,) dataset of str or vlen str
        ./observation/data       : (N,) dataset of float64
        ./observation/indices    : (N,) dataset of int32
        ./observation/indptr     : (M+1,) dataset of int32
        [./observation/metadata] : Optional, JSON str, in index order with ids
        ./sample                 : Group
        ./sample/ids             : (M,) dataset of str or vlen str
        ./sample/data            : (M,) dataset of float64
        ./sample/indices         : (M,) dataset of int32
        ./sample/indptr          : (N+1,) dataset of int32
        [./sample/metadata]      : Optional, JSON str, in index order with ids

        Paramters
        ---------
        h5grp : a h5py ``Group`` or an open h5py ``File``
        order : 'observation' or 'sample' to indicate which data ordering to
            load the table as

        Returns
        -------
        Table
            A BIOM ``Table`` object

        See Also
        --------
        Table.format_hdf5

        Examples
        --------
        ### is it okay to actually create files in doctest?

        """
        if not HAVE_H5PY:
            raise RuntimeError("h5py is not in the environment, HDF5 support "
                               "is not available")

        if order not in ('observation', 'sample'):
            raise ValueError("Unknown order %s!" % order)

        shape = h5grp.attrs['shape']
        type = None if h5grp.attrs['type'] == '' else h5grp.attrs['type']

        # fetch all of the IDs
        obs_ids = h5grp['observation/ids'][:]
        samp_ids = h5grp['sample/ids'][:]

        # fetch all of the metadata
        no_md = np.array(["[]"])
        obs_md = loads(h5grp['observation'].get('metadata', no_md)[0])
        samp_md = loads(h5grp['sample'].get('metadata', no_md)[0])

        # load the data
        data_path = partial(os.path.join, order)
        data = h5grp[data_path("data")]
        indices = h5grp[data_path("indices")]
        indptr = h5grp[data_path("indptr")]
        cs = (data, indices, indptr)

        if order == 'sample':
            matrix = csc_matrix(cs, shape=shape)
        else:
            matrix = csr_matrix(cs, shape=shape)

        return table_factory(matrix, obs_ids, samp_ids,  obs_md or None,
                             samp_md or None, type=type)

    def to_hdf5(self, h5grp, generated_by, compress=True):
        """Store CSC and CSR in place

        The expected structure of this group is below. A few basic definitions,
        N is the number of observations and M is the number of samples. Data
        are stored in both compressed sparse row (for observation oriented
        operations) and compressed sparse column (for sample oriented
        operations).

        ### ADD IN SCIPY SPARSE CSC/CSR URLS
        ### ADD IN WIKIPEDIA PAGE LINK TO CSR
        ### ALL THESE INTS CAN BE UINT, SCIPY DOES NOT BY DEFAULT STORE AS THIS
        ###     THOUGH
        ### METADATA ARE NOT REPRESENTED HERE YET
        ./id                     : str, an arbitrary ID
        ./type                   : str, the table type (e.g, OTU table)
        ./format-url             : str, a URL that describes the format
        ./format-version         : two element tuple of int32, major and minor
        ./generated-by           : str, what generated this file
        ./creation-date          : str, ISO format
        ./shape                  : two element tuple of int32, N by M
        ./nnz                    : int32 or int64, number of non zero elements
        ./observation            : Group
        ./observation/ids        : (N,) dataset of str or vlen str
        ./observation/data       : (N,) dataset of float64
        ./observation/indices    : (N,) dataset of int32
        ./observation/indptr     : (M+1,) dataset of int32
        [./observation/metadata] : Optional, JSON str, in index order with ids
        ./sample                 : Group
        ./sample/ids             : (M,) dataset of str or vlen str
        ./sample/data            : (M,) dataset of float64
        ./sample/indices         : (M,) dataset of int32
        ./sample/indptr          : (N+1,) dataset of int32
        [./sample/metadata]      : Optional, JSON str, in index order with ids

        Paramters
        ---------
        h5grp : a h5py ``Group`` or an open h5py ``File``
        generated_by : str
        compress : Boolean  'True' means fiels will be compressed with
            gzip, 'False' means no compression

        See Also
        --------
        Table.format_hdf5

        Examples
        --------
        ### is it okay to actually create files in doctest?

        """
        if not HAVE_H5PY:
            raise RuntimeError("h5py is not in the environment, HDF5 support "
                               "is not available")

        def axis_dump(grp, ids, md, order, compression=None):
            """Store for an axis"""
            self._data = self._data.asformat(order)

            len_ids = len(ids)
            len_indptr = len(self._data.indptr)
            len_data = self.nnz

            grp.create_dataset('data', shape=(len_data,),
                               dtype=np.float64,
                               data=self._data.data,
                               compression=compression)
            grp.create_dataset('indices', shape=(len_data,),
                               dtype=np.int32,
                               data=self._data.indices,
                               compression=compression)
            grp.create_dataset('indptr', shape=(len_indptr,),
                               dtype=np.int32,
                               data=self._data.indptr,
                               compression=compression)

            # if we store IDs in the table as numpy arrays then this store
            # is cleaner, as is the parse
            grp.create_dataset('ids', shape=(len_ids,),
                               dtype=H5PY_VLEN_STR,
                               data=[str(i) for i in ids],
                               compression=compression)

            if md is not None:
                md_str = empty(shape=(), dtype=object)
                md_str[()] = dumps(md)
                grp.create_dataset('metadata', shape=(1,),
                                   dtype=H5PY_VLEN_STR,
                                   data=md_str,
                                   compression=compression)

        h5grp.attrs['id'] = self.table_id if self.table_id else "No Table ID"
        h5grp.attrs['type'] = self.type if self.type else ""
        h5grp.attrs['format-url'] = "http://biom-format.org"
        h5grp.attrs['format-version'] = (2, 0)
        h5grp.attrs['generated-by'] = generated_by
        h5grp.attrs['creation-date'] = datetime.now().isoformat()
        h5grp.attrs['shape'] = self.shape
        h5grp.attrs['nnz'] = self.nnz
        compression = None
        if compress is True:
            compression = 'gzip'
        axis_dump(h5grp.create_group('observation'), self.observation_ids,
                  self.observation_metadata, 'csr', compression)
        axis_dump(h5grp.create_group('sample'), self.sample_ids,
                  self.sample_metadata, 'csc', compression)

    def get_biom_format_object(self, generated_by):
        """Returns a dictionary representing the table in BIOM format.

        This dictionary can then be easily converted into a JSON string for
        serialization.

        ``generated_by``: a string describing the software used to build the
        table

        TODO: This method may be very inefficient in terms of memory usage, so
        it needs to be tested with several large tables to determine if
        optimizations are necessary or not (i.e. subclassing JSONEncoder, using
        generators, etc...).
        """
        if (not isinstance(generated_by, str) and
                not isinstance(generated_by, unicode)):
            raise TableException("Must specify a generated_by string")

        # Fill in top-level metadata.
        biom_format_obj = {}
        biom_format_obj["id"] = self.table_id
        biom_format_obj["format"] = get_biom_format_version_string()
        biom_format_obj["format_url"] =\
            get_biom_format_url_string()
        biom_format_obj["generated_by"] = generated_by
        biom_format_obj["date"] = "%s" % datetime.now().isoformat()

        # Determine if we have any data in the matrix, and what the shape of
        # the matrix is.
        try:
            num_rows, num_cols = self.shape
        except:
            num_rows = num_cols = 0
        has_data = True if num_rows > 0 and num_cols > 0 else False

        # Default the matrix element type to test to be an integer in case we
        # don't have any data in the matrix to test.
        test_element = 0
        if has_data:
            test_element = self[0, 0]

        # Determine the type of elements the matrix is storing.
        if isinstance(test_element, int):
            dtype, matrix_element_type = int, "int"
        elif isinstance(test_element, float):
            dtype, matrix_element_type = float, "float"
        elif isinstance(test_element, unicode):
            dtype, matrix_element_type = unicode, "unicode"
        else:
            raise TableException("Unsupported matrix data type.")

        # Fill in details about the matrix.
        biom_format_obj["matrix_element_type"] = "%s" % matrix_element_type
        biom_format_obj["shape"] = [num_rows, num_cols]

        # Fill in details about the rows in the table and fill in the matrix's
        # data.
        biom_format_obj["rows"] = []
        biom_format_obj["data"] = []
        for obs_index, obs in enumerate(self.iter(axis='observation')):
            biom_format_obj["rows"].append(
                {"id": "%s" % obs[1], "metadata": obs[2]})
            # If the matrix is dense, simply convert the numpy array to a list
            # of data values. If the matrix is sparse, we need to store the
            # data in sparse format, as it is given to us in a numpy array in
            # dense format (i.e. includes zeroes) by iter().
            dense_values = list(obs[0])
            sparse_values = []
            for col_index, val in enumerate(dense_values):
                if float(val) != 0.0:
                    sparse_values.append([obs_index, col_index,
                                          dtype(val)])
            biom_format_obj["data"].extend(sparse_values)

        # Fill in details about the columns in the table.
        biom_format_obj["columns"] = []
        for samp in self.iter():
            biom_format_obj["columns"].append(
                {"id": "%s" % samp[1], "metadata": samp[2]})

        return biom_format_obj

    def get_biom_format_json_string(self, generated_by, direct_io=None):
        """Returns a JSON string representing the table in BIOM format.

        ``generated_by``: a string describing the software used to build the
        table

        If direct_io is not None, the final output is written directly to
        direct_io during processing.
        """
        if (not isinstance(generated_by, str) and
                not isinstance(generated_by, unicode)):
            raise TableException("Must specify a generated_by string")

        # Fill in top-level metadata.
        if direct_io:
            direct_io.write('{')
            direct_io.write('"id": "%s",' % str(self.table_id))
            direct_io.write(
                '"format": "%s",' %
                get_biom_format_version_string())
            direct_io.write(
                '"format_url": "%s",' %
                get_biom_format_url_string())
            direct_io.write('"generated_by": "%s",' % generated_by)
            direct_io.write('"date": "%s",' % datetime.now().isoformat())
        else:
            id_ = '"id": "%s",' % str(self.table_id)
            format_ = '"format": "%s",' % get_biom_format_version_string()
            format_url = '"format_url": "%s",' % get_biom_format_url_string()
            generated_by = '"generated_by": "%s",' % generated_by
            date = '"date": "%s",' % datetime.now().isoformat()

        # Determine if we have any data in the matrix, and what the shape of
        # the matrix is.
        try:
            num_rows, num_cols = self.shape
        except:
            num_rows = num_cols = 0
        has_data = True if num_rows > 0 and num_cols > 0 else False

        # Default the matrix element type to test to be an integer in case we
        # don't have any data in the matrix to test.
        test_element = 0
        if has_data:
            test_element = self[0, 0]

        # Determine the type of elements the matrix is storing.
        if isinstance(test_element, int):
            matrix_element_type = "int"
        elif isinstance(test_element, float):
            matrix_element_type = "float"
        elif isinstance(test_element, unicode):
            matrix_element_type = "unicode"
        else:
            raise TableException("Unsupported matrix data type.")

        # Fill in details about the matrix.
        if direct_io:
            direct_io.write(
                '"matrix_element_type": "%s",' %
                matrix_element_type)
            direct_io.write('"shape": [%d, %d],' % (num_rows, num_cols))
        else:
            matrix_element_type = '"matrix_element_type": "%s",' % \
                matrix_element_type
            shape = '"shape": [%d, %d],' % (num_rows, num_cols)

        # Fill in details about the rows in the table and fill in the matrix's
        # data.
        if direct_io:
            direct_io.write('"data": [')
        else:
            data = ['"data": [']

        max_row_idx = len(self.observation_ids) - 1
        max_col_idx = len(self.sample_ids) - 1
        rows = ['"rows": [']
        have_written = False
        for obs_index, obs in enumerate(self.iter(axis='observation')):
            # i'm crying on the inside
            if obs_index != max_row_idx:
                rows.append('{"id": "%s", "metadata": %s},' % (obs[1],
                                                               dumps(obs[2])))
            else:
                rows.append('{"id": "%s", "metadata": %s}],' % (obs[1],
                                                                dumps(obs[2])))

            # turns out its a pain to figure out when to place commas. the
            # simple work around, at the expense of a little memory
            # (bound by the number of samples) is to build of what will be
            # written, and then add in the commas where necessary.
            built_row = []
            for col_index, val in enumerate(obs[0]):
                if float(val) != 0.0:
                    built_row.append("[%d,%d,%r]" % (obs_index, col_index,
                                                     val))
            if built_row:
                # if we have written a row already, its safe to add a comma
                if have_written:
                    if direct_io:
                        direct_io.write(',')
                    else:
                        data.append(',')
                if direct_io:
                    direct_io.write(','.join(built_row))
                else:
                    data.append(','.join(built_row))

                have_written = True

        # finalize the data block
        if direct_io:
            direct_io.write("],")
        else:
            data.append("],")

        # Fill in details about the columns in the table.
        columns = ['"columns": [']
        for samp_index, samp in enumerate(self.iter()):
            if samp_index != max_col_idx:
                columns.append('{"id": "%s", "metadata": %s},' % (samp[1],
                                                                  dumps(
                                                                  samp[2])))
            else:
                columns.append('{"id": "%s", "metadata": %s}]' % (samp[1],
                                                                  dumps(
                                                                  samp[2])))

        rows = ''.join(rows)
        columns = ''.join(columns)

        if direct_io:
            direct_io.write(rows)
            direct_io.write(columns)
            direct_io.write('}')
        else:
            return "{%s}" % ''.join([id_, format_, format_url,
                                     generated_by, date,
                                     matrix_element_type, shape,
                                     ''.join(data), rows, columns])

    def get_biom_format_pretty_print(self, generated_by):
        """Returns a 'pretty print' format of a BIOM file

        ``generated_by``: a string describing the software used to build the
        table

        WARNING: This method displays data values in a columnar format and
        can be misleading.
        """
        return dumps(self.get_biom_format_object(generated_by), sort_keys=True,
                     indent=4)


def list_list_to_nparray(data, dtype=float):
    """Convert a list of lists into a nparray

    [[value, value, ..., value], ...]
    """
    return asarray(data, dtype=dtype)


def dict_to_nparray(data, dtype=float):
    """Takes a dict {(row,col):val} and creates a numpy matrix"""
    rows, cols = zip(*data)  # unzip
    mat = zeros((max(rows) + 1, max(cols) + 1), dtype=dtype)

    for (row, col), val in data.iteritems():
        mat[row, col] = val

    return mat


def list_dict_to_nparray(data, dtype=float):
    """Takes a list of dicts {(0,col):val} and creates an numpy matrix

    Expects each dict to represent a row vector
    """
    n_rows = len(data)
    n_cols = max(flatten([d.keys() for d in data]), key=itemgetter(1))[1] + 1

    mat = zeros((n_rows, n_cols), dtype=dtype)

    for row_idx, row in enumerate(data):
        for (_, col_idx), val in row.iteritems():
            mat[row_idx, col_idx] = val

    return mat


def table_factory(data, observation_ids, sample_ids, observation_metadata=None,
                  sample_metadata=None, table_id=None,
                  input_is_dense=False, transpose=False, **kwargs):
    """Construct a table

    Attempts to make 'data' through various means of juggling. Data can be:

        - numpy.array
        - list of numpy.array vectors
        - SparseObj representation
        - dict representation
        - list of SparseObj representation vectors
        - list of lists of sparse values [[row, col, value], ...]
        - list of lists of dense values [[value, value, ...], ...]
        - Scipy COO data (values, (rows, cols))

    Example usage to create a Table object::

        from biom.table import table_factory
        from numpy import array

        sample_ids = ['s1','s2','s3','s4']
        sample_md = [{'pH':4.2,'country':'Peru'},
                     {'pH':5.2,'country':'Peru'},
                     {'pH':5.0,'country':'Peru'},
                     {'pH':4.9,'country':'Peru'}]

        observation_ids = ['o1','o2','o3']
        observation_md = [{'domain':'Archaea'},
                          {'domain':'Bacteria'},
                          {'domain':'Bacteria'}]

        data = array([[1,2,3,4],
                      [-1,6,7,8],
                      [9,10,11,12]])

        t = table_factory(data,
                          observation_ids,
                          sample_ids,
                          observation_md,
                          sample_md)
    """
    if 'dtype' in kwargs:
        dtype = kwargs['dtype']
    else:
        dtype = float

    if 'shape' in kwargs:
        shape = kwargs['shape']
    else:
        shape = None

    # if we have a numpy array
    if isinstance(data, ndarray):
        data = nparray_to_sparse(data, dtype)

    # if we have a list of things
    elif isinstance(data, list):
        if not data:
            raise TableException("No data was supplied. Cannot create "
                                 "an empty table.")

        elif isinstance(data[0], ndarray):
            data = list_nparray_to_sparse(data, dtype)

        elif isinstance(data[0], dict):
            data = list_dict_to_sparse(data, dtype)

        elif isinstance(data[0], list):
            if input_is_dense:
                d = coo_matrix(data)
                data = coo_arrays_to_sparse((d.data, (d.row, d.col)),
                                            dtype=dtype)
            else:
                data = list_list_to_sparse(data, dtype, shape=shape)

        else:
            raise TableException("Unknown nested list type")

    # if we have a dict representation
    elif isinstance(data, dict):
        data = dict_to_sparse(data, dtype)

    elif isinstance(data, tuple) and isinstance(data[0], ndarray):
        data = coo_arrays_to_sparse(data)

    elif isspmatrix(data):
        pass

    else:
        raise TableException("Cannot handle data!")

    return Table(data, observation_ids, sample_ids,
                 sample_metadata=sample_metadata,
                 observation_metadata=observation_metadata,
                 table_id=table_id, **kwargs)


def to_sparse(values, transpose=False, dtype=float):
    """Try to return a populated scipy.sparse matrix.

    NOTE: assumes the max value observed in row and col defines the size of the
    matrix.
    """
    # if it is a vector
    if isinstance(values, ndarray) and len(values.shape) == 1:
        if transpose:
            mat = nparray_to_sparse(values[:, newaxis], dtype)
        else:
            mat = nparray_to_sparse(values, dtype)
        return mat
    if isinstance(values, ndarray):
        if transpose:
            mat = nparray_to_sparse(values.T, dtype)
        else:
            mat = nparray_to_sparse(values, dtype)
        return mat
    # the empty list
    elif isinstance(values, list) and len(values) == 0:
        return coo_matrix((0, 0))
    # list of np vectors
    elif isinstance(values, list) and isinstance(values[0], ndarray):
        mat = list_nparray_to_sparse(values, dtype)
        if transpose:
            mat = mat.T
        return mat
    # list of dicts, each representing a row in row order
    elif isinstance(values, list) and isinstance(values[0], dict):
        mat = list_dict_to_sparse(values, dtype)
        if transpose:
            mat = mat.T
        return mat
    # list of scipy.sparse matrices, each representing a row in row order
    elif isinstance(values, list) and isspmatrix(values[0]):
        mat = list_sparse_to_sparse(values, dtype)
        if transpose:
            mat = mat.T
        return mat
    elif isinstance(values, dict):
        mat = dict_to_sparse(values, dtype)
        if transpose:
            mat = mat.T
        return mat
    elif isspmatrix(values):
        mat = values
        if transpose:
            mat = mat.transpose()
        return mat
    else:
        raise TableException("Unknown input type")


def coo_arrays_to_sparse(data, dtype=np.float64, shape=None):
    """Map directly on to the coo_matrix constructor

    data must be (values, (rows, cols))
    """
    if shape is None:
        values, (rows, cols) = data
        n_rows = max(rows) + 1
        n_cols = max(cols) + 1
    else:
        n_rows, n_cols = shape

    # coo_matrix allows zeros to be added as data, and this affects
    # nnz, items, and iteritems. Clean them out here, as this is
    # the only time these zeros can creep in.
    # Note: coo_matrix allows duplicate entries; the entries will
    # be summed when converted. Not really sure how we want to
    # handle this generally within BIOM- I'm okay with leaving it
    # as undefined behavior for now.
    matrix = coo_matrix(data, shape=(n_rows, n_cols), dtype=dtype)
    matrix = matrix.tocsr()
    matrix.eliminate_zeros()
    return matrix


def list_list_to_sparse(data, dtype=float, shape=None):
    """Convert a list of lists into a scipy.sparse matrix.

    [[row, col, value], ...]
    """
    rows, cols, values = izip(*data)

    if shape is None:
        n_rows = max(rows) + 1
        n_cols = max(cols) + 1
    else:
        n_rows, n_cols = shape

    matrix = coo_matrix((values, (rows, cols)), shape=(n_rows, n_cols),
                        dtype=dtype)
    matrix = matrix.tocsr()
    matrix.eliminate_zeros()
    return matrix


def nparray_to_sparse(data, dtype=float):
    """Convert a numpy array to a scipy.sparse matrix."""
    if len(data.shape) == 1:
        shape = (1, data.shape[0])
    else:
        shape = data.shape

    matrix = coo_matrix(data, shape=shape, dtype=dtype)
    matrix = matrix.tocsr()
    matrix.eliminate_zeros()
    return matrix


def list_nparray_to_sparse(data, dtype=float):
    """Takes a list of numpy arrays and creates a scipy.sparse matrix."""
    matrix = coo_matrix(data, shape=(len(data), len(data[0])), dtype=dtype)
    matrix = matrix.tocsr()
    matrix.eliminate_zeros()
    return matrix


def list_sparse_to_sparse(data, dtype=float):
    """Takes a list of scipy.sparse matrices and creates a scipy.sparse mat."""
    if isspmatrix(data[0]):
        if data[0].shape[0] > data[0].shape[1]:
            is_col = True
            n_cols = len(data)
            n_rows = data[0].shape[0]
        else:
            is_col = False
            n_rows = len(data)
            n_cols = data[0].shape[1]
    else:
        all_keys = flatten([d.keys() for d in data])
        n_rows = max(all_keys, key=itemgetter(0))[0] + 1
        n_cols = max(all_keys, key=itemgetter(1))[1] + 1
        if n_rows > n_cols:
            is_col = True
            n_cols = len(data)
        else:
            is_col = False
            n_rows = len(data)

    data = vstack(data)
    matrix = coo_matrix(data, shape=(n_rows, n_cols),
                        dtype=dtype)
    matrix = matrix.tocsr()
    matrix.eliminate_zeros()
    return matrix


def list_dict_to_sparse(data, dtype=float):
    """Takes a list of dict {(row,col):val} and creates a scipy.sparse mat."""
    if isspmatrix(data[0]):
        if data[0].shape[0] > data[0].shape[1]:
            is_col = True
            n_cols = len(data)
            n_rows = data[0].shape[0]
        else:
            is_col = False
            n_rows = len(data)
            n_cols = data[0].shape[1]
    else:
        all_keys = flatten([d.keys() for d in data])
        n_rows = max(all_keys, key=itemgetter(0))[0] + 1
        n_cols = max(all_keys, key=itemgetter(1))[1] + 1
        if n_rows > n_cols:
            is_col = True
            n_cols = len(data)
        else:
            is_col = False
            n_rows = len(data)

    rows = []
    cols = []
    vals = []
    for row_idx, row in enumerate(data):
        for (row_val, col_idx), val in row.items():
            if is_col:
                # transpose
                rows.append(row_val)
                cols.append(row_idx)
                vals.append(val)
            else:
                rows.append(row_idx)
                cols.append(col_idx)
                vals.append(val)

    matrix = coo_matrix((vals, (rows, cols)), shape=(n_rows, n_cols),
                        dtype=dtype)
    matrix = matrix.tocsr()
    matrix.eliminate_zeros()
    return matrix


def dict_to_sparse(data, dtype=float):
    """Takes a dict {(row,col):val} and creates a scipy.sparse matrix."""
    n_rows = max(data.keys(), key=itemgetter(0))[0] + 1
    n_cols = max(data.keys(), key=itemgetter(1))[1] + 1

    rows = []
    cols = []
    vals = []
    for (r, c), v in data.iteritems():
        rows.append(r)
        cols.append(c)
        vals.append(v)

    return coo_arrays_to_sparse((vals, (rows, cols)),
                                shape=(n_rows, n_cols), dtype=dtype)<|MERGE_RESOLUTION|>--- conflicted
+++ resolved
@@ -1321,23 +1321,6 @@
             The axis to operate on.
         """
         if axis == 'sample':
-<<<<<<< HEAD
-            for s_v, s_id, s_md in self.iter():
-                new_m.append(self._conv_to_self_type(f(s_v, s_id, s_md)))
-            return self.__class__(self._conv_to_self_type(new_m,
-                                                          transpose=True),
-                                  self.observation_ids[:], self.sample_ids[:],
-                                  self.observation_metadata,
-                                  self.sample_metadata, self.table_id)
-        elif axis == 'observation':
-            for obs_v, obs_id, obs_md in self.iter(axis='observation'):
-                new_m.append(self._conv_to_self_type(f(obs_v, obs_id, obs_md)))
-
-            return self.__class__(self._conv_to_self_type(new_m),
-                                  self.observation_ids[:], self.sample_ids[:],
-                                  self.observation_metadata,
-                                  self.sample_metadata, self.table_id)
-=======
             axis = 1
             ids = self.sample_ids
             metadata = self.sample_metadata
@@ -1347,7 +1330,6 @@
             ids = self.observation_ids
             metadata = self.observation_metadata
             arr = self._data.tocsr()
->>>>>>> 1aaee418
         else:
             raise UnknownAxisError(axis)
 
