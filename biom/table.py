#!/usr/bin/env python
"""The BIOM Table API"""

#-----------------------------------------------------------------------------
# Copyright (c) 2011-2013, The BIOM Format Development Team.
#
# Distributed under the terms of the Modified BSD License.
#
# The full license is in the file COPYING.txt, distributed with this software.
#-----------------------------------------------------------------------------

from __future__ import division

from copy import deepcopy
from datetime import datetime
from json import dumps
from types import NoneType
from operator import itemgetter, xor, add
from itertools import izip
from collections import defaultdict, Hashable
from numpy import ndarray, asarray, array, newaxis, zeros

from biom import get_sparse_backend
from biom.exception import TableException, UnknownID
from biom.util import get_biom_format_version_string, \
    get_biom_format_url_string, unzip, flatten, _natsort_key, natsort, \
    prefer_self, index_list

SparseObj, to_sparse, dict_to_sparseobj, list_dict_to_sparseobj, \
        list_nparray_to_sparseobj, nparray_to_sparseobj, \
        list_list_to_sparseobj = get_sparse_backend()

__author__ = "Daniel McDonald"
__copyright__ = "Copyright 2011-2013, The BIOM Format Development Team"
__credits__ = ["Daniel McDonald", "Jai Ram Rideout", "Greg Caporaso",
               "Jose Clemente", "Justin Kuczynski", "Adam Robbins-Pianka"]
__license__ = "BSD"
__url__ = "http://biom-format.org"
__version__ = "1.2.0-dev"
__maintainer__ = "Daniel McDonald"
__email__ = "daniel.mcdonald@colorado.edu"   

class Table(object):
    """Abstract base class representing a Table.

    Once created, a Table object is immutable except for its sample/observation
    metadata, which can be modified in place via addSampleMetadata and
    addObservationMetadata.

    Code to simulate immutability taken from here:
        http://en.wikipedia.org/wiki/Immutable_object
    """
    Type = None
    _biom_matrix_type = None

    def __setattr__(self, *args):
        raise TypeError("A Table object cannot be modified once created.")
    __delattr__ = __setattr__

    def __init__(self, Data, SampleIds, ObservationIds, SampleMetadata=None,
                 ObservationMetadata=None, TableId=None, **kwargs):
        super(Table, self).__setattr__('TableId', TableId)
        super(Table, self).__setattr__('_data', Data)
        super(Table, self).__setattr__('_dtype', Data.dtype)

        # Cast to tuple for immutability.
        super(Table, self).__setattr__('SampleIds', tuple(SampleIds))
        super(Table, self).__setattr__('ObservationIds', tuple(ObservationIds))

        if SampleMetadata is not None:
            super(Table, self).__setattr__('SampleMetadata',
                                           tuple(SampleMetadata))
        else:
            super(Table, self).__setattr__('SampleMetadata', None)

        if ObservationMetadata is not None:
            super(Table, self).__setattr__('ObservationMetadata',
                                           tuple(ObservationMetadata))
        else:
            super(Table, self).__setattr__('ObservationMetadata', None)

        # These will be set by _index_ids()
        super(Table, self).__setattr__('_sample_index', None)
        super(Table, self).__setattr__('_obs_index', None)

        self._verify_metadata()
        self._cast_metadata()
        self._index_ids()

    def _index_ids(self):
        """Sets lookups {id:index in _data}.
        
        Should only be called in constructor as this modifies state.
        """
        super(Table, self).__setattr__('_sample_index',
                                       index_list(self.SampleIds))
        super(Table, self).__setattr__('_obs_index',
                                       index_list(self.ObservationIds))

    def _conv_to_self_type(self, vals, transpose=False):
        """For converting vectors to a compatible self type"""
        raise NotImplementedError

    def _verify_metadata(self):
        """Obtain some notion of sanity on object construction with inputs"""
        try:
            n_obs, n_samp = self._data.shape
        except:
            n_obs = n_samp = 0

        if n_obs != len(self.ObservationIds):
            raise TableException, \
                    "Number of ObservationIds differs from matrix size!"

        if n_obs != len(set(self.ObservationIds)):
            raise TableException, "Duplicate ObservationIds"

        if n_samp != len(self.SampleIds):
            raise TableException, \
                    "Number of SampleIds differs from matrix size!"

        if n_samp != len(set(self.SampleIds)):
            raise TableException, "Duplicate SampleIds"

        if self.SampleMetadata is not None and \
           n_samp != len(self.SampleMetadata):
            raise TableException, "SampleMetadata not in a compatible shape \
                                   with data matrix!"

        if self.ObservationMetadata is not None and \
           n_obs != len(self.ObservationMetadata):
            raise TableException, "ObservationMetadata not in a compatible \
                                   shape with data matrix!"

    def _cast_metadata(self):
        """Casts all metadata to defaultdict to support default values.

        Should be called after any modifications to sample/observation
        metadata.
        """
        default_samp_md = []
        default_obs_md = []

        # if we have a list of [None], set to None
        if self.SampleMetadata is not None:
            if self.SampleMetadata.count(None) == len(self.SampleMetadata):
                super(Table, self).__setattr__('SampleMetadata', None)

        if self.SampleMetadata is not None:
            for samp_md in self.SampleMetadata:
                d = defaultdict(lambda: None)

                if isinstance(samp_md, dict):
                    d.update(samp_md)
                elif samp_md is None:
                    pass
                else:
                    raise TableException, "Unable to cast metadata: %s" % \
                            repr(samp_md)

                default_samp_md.append(d)
            super(Table, self).__setattr__('SampleMetadata',
                                           tuple(default_samp_md))

        # if we have a list of [None], set to None
        if self.ObservationMetadata is not None:
            none_count = self.ObservationMetadata.count(None)
            if none_count == len(self.ObservationMetadata):
                super(Table, self).__setattr__('ObservationMetadata', None)

        if self.ObservationMetadata is not None:
            for obs_md in self.ObservationMetadata:
                d = defaultdict(lambda: None)

                if isinstance(obs_md, dict):
                    d.update(obs_md)
                elif obs_md is None:
                    pass
                else:
                    raise TableException, "Unable to cast metadata: %s" % \
                            repr(obs_md)

                default_obs_md.append(d)
            super(Table, self).__setattr__('ObservationMetadata',
                                           tuple(default_obs_md))

    def addObservationMetadata(self, md):
        """Take a dict of metadata and add it to an observation.

        ``md`` should be of the form ``{observation_id:{dict_of_metadata}}``
        """
        if self.ObservationMetadata is not None:
            for id_, md_entry in md.items():
                if self.observationExists(id_):
                    self.ObservationMetadata[
                            self.getObservationIndex(id_)].update(md_entry)
        else:
            super(Table, self).__setattr__('ObservationMetadata',
                  tuple([md[id_] if id_ in md else None
                         for id_ in self.ObservationIds]))
        self._cast_metadata()

    def addSampleMetadata(self, md):
        """Take a dict of metadata and add it to a sample.
    
        ``md`` should be of the form ``{sample_id:{dict_of_metadata}}``
        """
        if self.SampleMetadata is not None:
            for id_, md_entry in md.items():
                if self.sampleExists(id_):
                    self.SampleMetadata[
                            self.getSampleIndex(id_)].update(md_entry)
        else:
            super(Table, self).__setattr__('SampleMetadata',
                  tuple([md[id_] if id_ in md else None
                         for id_ in self.SampleIds]))
        self._cast_metadata()

    def __getitem__(self, args):
        """Passes through to internal matrix"""
        return self._data[args]

    def reduce(self, f, axis):
        """Reduce over axis with f

        ``axis`` can be either ``sample`` or ``observation``
        """
        if self.isEmpty():
            raise TableException, "Cannot reduce an empty table"

        # np.apply_along_axis might reduce type conversions here and improve
        # speed. am opting for reduce right now as I think its more readable
        if axis == 'sample':
            return asarray([reduce(f,v) for v in self.iterSampleData()])
        elif axis == 'observation':
            return asarray([reduce(f,v) for v in self.iterObservationData()])
        else:
            raise TableException, "Unknown reduction axis"

    def sum(self, axis='whole'):
        """Returns the sum by axis
        
        axis can be:

        ``whole``       : whole matrix sum
        
        ``sample``     : return a vector with a sum for each sample
        
        ``observation`` : return a vector with a sum for each observation
        """
        if axis == 'whole':
            return self._data.sum()
        elif axis == 'sample':
            return self._data.sum(axis=0)
        elif axis == 'observation':
            return self._data.sum(axis=1)
        else:
            raise TableException, "Unknown axis '%s'" % axis

    def transpose(self):
        """Return a new table that is the transpose of this table.

        The returned table will be an entirely new table, including copies of
        the (transposed) data, sample/observation IDs and metadata.
        """
        sample_md_copy = deepcopy(self.SampleMetadata)
        obs_md_copy = deepcopy(self.ObservationMetadata)

        return self.__class__(self._data.T, self.ObservationIds[:],
                              self.SampleIds[:], obs_md_copy, sample_md_copy,
                              self.TableId)

    def getSampleIndex(self, samp_id):
        """Returns the sample index for sample ``samp_id``"""
        if samp_id not in self._sample_index:
            raise UnknownID, "SampleId %s not found!" % samp_id
        return self._sample_index[samp_id]

    def getObservationIndex(self, obs_id):
        """Returns the observation index for observation ``obs_id``"""
        if obs_id not in self._obs_index:
            raise UnknownID, "ObservationId %s not found!" % obs_id
        return self._obs_index[obs_id]

    def getValueByIds(self, obs_id, samp_id):
        """Return value in the matrix corresponding to ``(obs_id, samp_id)``
        """
        if obs_id not in self._obs_index:
            raise UnknownID, "ObservationId %s not found!" % obs_id
        if samp_id not in self._sample_index:
            raise UnknownID, "SampleId %s not found!" % samp_id

        return self._data[self._obs_index[obs_id], self._sample_index[samp_id]]

    def __str__(self):
        """Stringify self

        Default str output for a Table is just row/col ids and data values
        """
        return self.delimitedSelf()

    def sampleExists(self, id_):
        """Returns True if sample ``id_`` exists, False otherwise"""
        return id_ in self._sample_index

    def observationExists(self, id_):
        """Returns True if observation ``id_`` exists, False otherwise"""
        return id_ in self._obs_index

    def delimitedSelf(self, delim='\t', header_key=None, header_value=None,
                      metadata_formatter=str,
                      observation_column_name='#OTU ID'):
        """Return self as a string in a delimited form
        
        Default str output for the Table is just row/col ids and table data
        without any metadata

        Including observation metadata in output: If ``header_key`` is not 
        ``None``, the observation metadata with that name will be included 
        in the delimited output. If ``header_value`` is also not ``None``, the 
        observation metadata will use the provided ``header_value`` as the 
        observation metadata name (i.e., the column header) in the delimited 
        output. 
        
        ``metadata_formatter``: a function which takes a metadata entry and 
        returns a formatted version that should be written to file

        ``observation_column_name``: the name of the first column in the output
        table, corresponding to the observation IDs. For example, the default
        will look something like:

            #OTU ID\tSample1\tSample2
            OTU1\t10\t2
            OTU2\t4\t8

        """
        if self.isEmpty():
            raise TableException, "Cannot delimit self if I don't have data..."

        samp_ids = delim.join(map(str, self.SampleIds))

        # 17 hrs of straight programming later...
        if header_key is not None:
            if header_value is None:
                raise TableException, "You need to specify both header_key and header_value"
        if header_value is not None:
            if header_key is None:
                raise TableException, "You need to specify both header_key and header_value"

        if header_value:
            output = ['# Constructed from biom file',
                      '%s%s%s\t%s' % (observation_column_name, delim, samp_ids,
                                      header_value)]
        else:
            output = ['# Constructed from biom file',
                      '%s%s%s' % (observation_column_name, delim, samp_ids)]

        for obs_id, obs_values in zip(self.ObservationIds, self._iter_obs()):
            str_obs_vals = delim.join(map(str, self._conv_to_np(obs_values)))

            if header_key and self.ObservationMetadata is not None:
                md = self.ObservationMetadata[self._obs_index[obs_id]]
                md_out = metadata_formatter(md.get(header_key,None))
                output.append('%s%s%s\t%s' % (obs_id, delim, str_obs_vals, md_out))
            else:
                output.append('%s%s%s' % (obs_id, delim, str_obs_vals))

        return '\n'.join(output)

    def isEmpty(self):
        """Returns ``True`` if the table is empty"""
        if not self.SampleIds or not self.ObservationIds:
            return True
        else:
            return False

    def getTableDensity(self):
        """Defined by subclass"""
        raise NotImplementedError

    def __iter__(self):
        """Defined by subclass"""
        raise NotImplementedError

    def _iter_obs(self):
        """Defined by subclass"""
        raise NotImplementedError

    def _iter_samp(self):
        """Defined by subclass"""
        raise NotImplementedError

    def descriptiveEquality(self, other):
        """For use in testing, describe how the tables are not equal"""
        if self.ObservationIds != other.ObservationIds:
            return "Observation IDs are not the same"
        if self.SampleIds != other.SampleIds:
            return "Sample IDs are not the same"
        if self.ObservationMetadata != other.ObservationMetadata:
            return "Observation metadata are not the same"
        if self.SampleMetadata != other.SampleMetadata:
            return "Sample metadata are not the same"
        if not self._data_equality(other):
            return "Data elements are not the same"

        return "Tables appear equal"

    def __eq__(self, other):
        """Equality is determined by the data matrix, metadata, and IDs"""
        if self.ObservationIds != other.ObservationIds:
            return False
        if self.SampleIds != other.SampleIds:
            return False
        if self.ObservationMetadata != other.ObservationMetadata:
            return False
        if self.SampleMetadata != other.SampleMetadata:
            return False
        if not self._data_equality(other):
            return False

        return True

    def _data_equality(self,other):
        """Private method to determine equality of data"""
        raise NotImplementedError

    def __ne__(self,other):
        return not (self == other)

    def _conv_to_np(self, v):
        """Convert values of v to numpy arrays"""
        raise NotImplementedError

    # _index objs are in place, can now do sampleData(self, sample_id) and observationData(self, obs_id)
    def sampleData(self, id_):
        """Return observations associated with sample id ``id_``"""
        if id_ not in self._sample_index:
            raise UnknownID, "ID %s is not a known sample ID!" % id_
        return self._conv_to_np(self._data[:,self._sample_index[id_]])

    def observationData(self, id_):
        """Return samples associated with observation id ``id_``"""
        if id_ not in self._obs_index:
            raise UnknownID, "ID %s is not a known observation ID!" % id_
        return self._conv_to_np(self._data[self._obs_index[id_],:])

    def copy(self):
        """Returns a copy of the table"""
        #### NEEDS TO BE A DEEP COPY, MIGHT NOT GET METADATA! NEED TEST!
        return self.__class__(self._data.copy(), self.SampleIds[:], 
                self.ObservationIds[:], self.SampleMetadata, 
                self.ObservationMetadata, self.TableId)

    def iterSampleData(self):
        """Yields sample values"""
        for samp_v in self._iter_samp():
            yield self._conv_to_np(samp_v)

    def iterObservationData(self):
        """Yields observation values"""
        for obs_v in self._iter_obs():
            yield self._conv_to_np(obs_v)

    def iterSamples(self, conv_to_np=True):
        """Yields ``(sample_value, sample_id, sample_metadata)``

        NOTE: will return ``None`` in ``sample_metadata`` positions if 
        ``self.SampleMetadata`` is set to ``None``
        """
        if self.SampleMetadata is None:
            samp_metadata = (None,) * len(self.SampleIds)
        else:
            samp_metadata = self.SampleMetadata
        
        iterator = izip(self._iter_samp(), self.SampleIds, samp_metadata)
        for samp_v, samp_id, samp_md in iterator:
            if conv_to_np:
                yield (self._conv_to_np(samp_v), samp_id, samp_md)
            else:
                yield (samp_v, samp_id, samp_md)
        
    def iterObservations(self, conv_to_np=True):
        """Yields ``(observation_value, observation_id, observation_metadata)``

        NOTE: will return ``None`` in ``observation_metadata`` positions if 
        ``self.ObservationMetadata`` is set to ``None``
        """
        if self.ObservationMetadata is None:
            obs_metadata = (None,) * len(self.ObservationIds)
        else:
            obs_metadata = self.ObservationMetadata
        
        iterator = izip(self._iter_obs(), self.ObservationIds, obs_metadata)
        for obs_v, obs_id, obs_md in iterator:
            if conv_to_np:
                yield (self._conv_to_np(obs_v), obs_id, obs_md)
            else:
                yield (obs_v, obs_id, obs_md)
        
    def sortSampleOrder(self, sample_order):
        """Return a new table with samples in ``sample_order``"""
        samp_md = []
        vals = []

        for id_ in sample_order:
            cur_idx = self._sample_index[id_]
            vals.append(self._conv_to_np(self[:,cur_idx]))
            
            if self.SampleMetadata is not None:
                samp_md.append(self.SampleMetadata[cur_idx])

        if not samp_md:
            samp_md = None

        return self.__class__(self._conv_to_self_type(vals,transpose=True), 
                sample_order[:], self.ObservationIds[:], samp_md, 
                self.ObservationMetadata, self.TableId)

    def sortObservationOrder(self, obs_order):
        """Return a new table with observations in ``observation order``"""
        obs_md = []
        vals = []

        for id_ in obs_order:
            cur_idx = self._obs_index[id_]
            vals.append(self[cur_idx,:])

            if self.ObservationMetadata is not None:
                obs_md.append(self.ObservationMetadata[cur_idx])

        if not obs_md:
            obs_md = None

        return self.__class__(self._conv_to_self_type(vals),
                self.SampleIds[:], obs_order[:], self.SampleMetadata,
                obs_md, self.TableId)

    def sortBySampleId(self, sort_f=natsort):
        """Return a table where samples are sorted by ``sort_f``
        
            ``sort_f`` must take a single parameter: the list of sample ids
        """
        return self.sortSampleOrder(sort_f(self.SampleIds))

    def sortByObservationId(self, sort_f=natsort):
        """Return a table where observations are sorted by ``sort_f``
        
            ``sort_f`` must take a single parameter: the list of observation 
            ids
        """
        return self.sortObservationOrder(sort_f(self.ObservationIds))

    # a good refactor in the future is a general filter() method and then
    # specify the axis, like Table.reduce

    # take() is tempting here as well...
    def filterSamples(self, f, invert=False):
        """Filter samples from self based on ``f``
        
        ``f`` must accept three variables, the sample values, sample ID and 
        sample metadata. The function must only return ``True`` or ``False``, 
        where ``True`` indicates that a sample should be retained.
        
        invert: if ``invert == True``, a return value of ``True`` from ``f`` 
        indicates that a sample should be discarded
        """
        samp_ids = []
        samp_vals = []
        samp_metadata = []

        # builtin filter puts all of this into memory and then return to the for
        # loop. This will impact memory substantially on large sparse matrices
        for s_val, s_id, s_md in self.iterSamples():
            if not xor(f(s_val, s_id, s_md), invert):
                continue

            # there is an implicit converstion to numpy types, want to make 
            # sure to convert back to underlying representation.
            samp_vals.append(self._conv_to_self_type(s_val))
            samp_metadata.append(s_md)
            samp_ids.append(s_id)
    
        # if we don't have any values to keep, throw an exception as we can 
        # create an inconsistancy in which there are observation ids but no
        # matrix data in the resulting table
        if not samp_ids:
            raise TableException, "All samples were filtered out!"

        # the additional call to _conv_to_self_type is to convert a list of 
        # vectors to a matrix
        # transpose is necessary as the underlying storage is sample == col
        return self.__class__(self._conv_to_self_type(samp_vals,transpose=True),
                samp_ids[:], self.ObservationIds[:], samp_metadata, 
                self.ObservationMetadata, self.TableId)

    def filterObservations(self, f, invert=False):
        """Filter observations from self based on ``f``
        
        ``f`` must accept three variables, the observation values, observation
        ID and observation metadata. The function must only return ``True`` or
        ``False``, where ``True`` indicates that an observation should be
        retained.
        
        invert: if ``invert == True``, a return value of ``True`` from ``f`` 
        indicates that an observation should be discarded
        """
        obs_ids = []
        obs_vals = []
        obs_metadata = []

        # builtin filter puts all of this into memory and then return to the for
        # loop. This will impact memory substantially on large sparse matrices
        for o_val, o_id, o_md in self.iterObservations():
            if not xor(f(o_val, o_id, o_md), invert):
                continue

            # there is an implicit converstion to numpy types, want to make 
            # sure to convert back to underlying representation.
            obs_vals.append(self._conv_to_self_type(o_val))
            obs_metadata.append(o_md)
            obs_ids.append(o_id)

        # if we don't have any values to keep, throw an exception as we can 
        # create an inconsistancy in which there are sample ids but no
        # matrix data in the resulting table
        if not obs_vals:
            raise TableException, "All observations were filtered out!"

        return self.__class__(self._conv_to_self_type(obs_vals),self.SampleIds[:],
                obs_ids[:], self.SampleMetadata, obs_metadata, self.TableId)

    def binSamplesByMetadata(self, f, constructor=None):
        """Yields tables by metadata
        
        ``f`` is given the sample metadata by row and must return what "bin" 
        the sample is part of.

        ``constructor``: the type of binned tables to create, e.g.
        SparseTaxonTable. If None, the binned tables will be the same type as
        this table.
        """
        if constructor is None:
            constructor = self.__class__

        bins = {}
        # conversion of vector types is not necessary, vectors are not
        # being passed to an arbitrary function
        for samp_v, samp_id, samp_md in self.iterSamples(conv_to_np=False):
            bin = f(samp_md)

            # try to make it hashable...
            if not isinstance(bin, Hashable):
                bin = tuple(bin)

            if bin not in bins:
                bins[bin] = [[], [], []]

            bins[bin][0].append(samp_id)
            bins[bin][1].append(samp_v)
            bins[bin][2].append(samp_md)

        for bin, (samp_ids, samp_values, samp_md) in bins.iteritems():
            data = self._conv_to_self_type(samp_values, transpose=True)
            yield bin, table_factory(data, samp_ids[:], self.ObservationIds[:], 
                    samp_md, self.ObservationMetadata, self.TableId,
                    constructor=constructor)

    def binObservationsByMetadata(self, f, constructor=None):
        """Yields tables by metadata
        
        ``f`` is given the observation metadata by row and must return what 
        "bin" the observation is part of.

        ``constructor``: the type of binned tables to create, e.g.
        SparseTaxonTable. If None, the binned tables will be the same type as
        this table.
        """
        if constructor is None:
            constructor = self.__class__

        bins = {}
        # conversion of vector types is not necessary, vectors are not
        # being passed to an arbitrary function
        for obs_v, obs_id, obs_md in self.iterObservations(conv_to_np=False):
            bin = f(obs_md)

            # try to make it hashable...
            if not isinstance(bin, Hashable):
                bin = tuple(bin)

            if bin not in bins:
                bins[bin] = [[], [], []]

            bins[bin][0].append(obs_id)
            bins[bin][1].append(obs_v)
            bins[bin][2].append(obs_md)

        for bin, (obs_ids, obs_values, obs_md) in bins.iteritems():
            yield bin, table_factory(self._conv_to_self_type(obs_values), 
                    self.SampleIds[:], obs_ids[:], self.SampleMetadata,
                    obs_md, self.TableId, constructor=constructor)

    def collapseSamplesByMetadata(self, metadata_f, reduce_f=add, norm=True, 
            min_group_size=2, include_collapsed_metadata=True,
            constructor=None, one_to_many=False, one_to_many_mode='add',
            one_to_many_md_key='Path', strict=False):
        """Collapse samples in a table by sample metadata

        Bin samples by metadata then collapse each bin into a single sample. 

        If ``include_collapsed_metadata`` is True, metadata for the collapsed
        samples are retained and can be referred to by the ``SampleId`` from
        each sample within the bin.

        ``constructor``: the type of collapsed table to create, e.g.
        SparseTaxonTable. If None, the collapsed table will be the same type as
        this table.

        The remainder is only relevant to setting ``one_to_many`` to True.

        If ``one_to_many`` is True, allow samples to collapse into multiple 
        bins if the metadata describe a one-many relationship. Supplied 
        functions must allow for iteration support over the metadata key and 
        must return a tuple of (path, bin) as to describe both the path in the 
        hierarchy represented and the specific bin being collapsed into. The 
        uniqueness of the bin is _not_ based on the path but by the name of the
        bin. 
        
        The metadata value for the corresponding collapsed column may include 
        more (or less) information about the collapsed data. For example, if 
        collapsing "FOO", and there are samples that span three associations A,
        B, and C, such that sample 1 spans A and B, sample 2 spans B and C and 
        sample 3 spans A and C, the resulting table will contain three 
        collapsed samples:
        
        - A, containing original sample 1 and 3 
        - B, containing original sample 1 and 2
        - C, containing original sample 2 and 3

        If a sample maps to the same bin multiple times, it will be 
        counted multiple times.

        There are two supported modes for handling one-to-many relationships
        via ``one_to_many_mode``: ``add`` and ``divide``. ``add`` will add the
        sample counts to each bin that the sample maps to, which may increase
        the total number of counts in the output table. ``divide`` will divide
        a sample's counts by the number of metadata that the sample has before
        adding the counts to each bin. This will not increase the total number
        of counts in the output table.

        If ``one_to_many_md_key`` is specified, that becomes the metadata
        key that describes the collapsed path. If a value is not specified,
        then it defaults to 'Path'.

        If ``strict`` is specified, then all metadata pathways operated on
        must be indexable by ``metadata_f``. 
        
        ``one_to_many`` and ``norm`` are not supported together. 
        
        ``one_to_many`` and ``reduce_f`` are not supported together.

        ``one_to_many`` and ``min_group_size`` are not supported together.

        A final note on space consumption. At present, the ``one_to_many``
        functionality requires a temporary dense matrix representation. This 
        was done so as it initially seems like true support requires rapid
        ``__setitem__`` functionality on the ``SparseObj`` and at the time of
        implementation, ``CSMat`` was O(N) to the number of nonzero elements.
        This is a work around until either a better ``__setitem__`` 
        implementation is in play on ``CSMat`` or a hybrid solution that allows
        for multiple ``SparseObj`` types is used.
        """
        if constructor is None:
            constructor = self.__class__

        collapsed_data = []
        collapsed_sample_ids = []

        if include_collapsed_metadata:
            collapsed_sample_md = []
        else:
            collapsed_sample_md = None

        if one_to_many_mode not in ['add', 'divide']:
            raise ValueError("Unrecognized one-to-many mode '%s'. Must be "
                             "either 'add' or 'divide'." % one_to_many_mode)

        if one_to_many:
            if norm:
                raise AttributeError, "norm and one_to_many are not supported together"

            # determine the collapsed pathway
            # we drop all other associated metadata
            new_s_md = {}
            s_md_count = {}
            for id_, md in zip(self.SampleIds, self.SampleMetadata):
                md_iter = metadata_f(md)
                num_md = 0
                while True:
                    try:
                        pathway, bin = md_iter.next()
                    except IndexError:
                        # if a pathway is incomplete
                        if strict:
                            # bail if strict
                            err = "Incomplete pathway, ID: %s, metadata: %s" %\
                                  (id_,md)
                            raise IndexError, err
                        else:
                            # otherwise ignore
                            continue
                    except StopIteration:
                        break
                    
                    new_s_md[bin] = pathway 
                    num_md += 1

                s_md_count[id_] = num_md

            n_s = len(new_s_md)
            s_idx = dict([(bin,i) for i,bin in enumerate(sorted(new_s_md))])

            # We need to store floats, not ints, as things won't always divide
            # evenly.
            if one_to_many_mode == 'divide':
                dtype = float
            else:
                dtype = self._dtype

            # allocate new data. using a dense representation allows for a 
            # workaround on CSMat.__setitem__ O(N) lookup. Assuming the number
            # of collapsed samples is reasonable, then this doesn't suck too
            # much.
            new_data = zeros((len(self.ObservationIds), n_s), dtype=dtype)

            # for each sample
            # for each bin in the metadata
            # for each value associated with the sample
            for s_v, s_id, s_md in self.iterSamples():
                md_iter = metadata_f(s_md)
                while True:
                    try:
                        pathway, bin = md_iter.next()
                    except IndexError:
                        # if a pathway is incomplete
                        if strict:
                            # bail if strict, should never get here...
                            err = "Incomplete pathway, ID: %s, metadata: %s" %\
                                  (id_,md)
                            raise IndexError, err
                        else:
                            # otherwise ignore
                            continue
                    except StopIteration:
                        break

                    if one_to_many_mode == 'add':
                        new_data[:, s_idx[bin]] += s_v
                    elif one_to_many_mode == 'divide':
                        new_data[:, s_idx[bin]] += s_v / s_md_count[s_id]
                    else:
                        # Should never get here.
                        raise ValueError("Unrecognized one-to-many mode '%s'. "
                                         "Must be either 'add' or 'divide'." %
                                         one_to_many_mode)

            if include_collapsed_metadata:
                # reassociate pathway information
                for k,i in sorted(s_idx.items(), key=itemgetter(1)):
                    collapsed_sample_md.append(
                            {one_to_many_md_key:new_s_md[k]})
 
            # get the new sample IDs
            collapsed_sample_ids = [k for k,i in sorted(s_idx.items(),
                                                        key=itemgetter(1))]

            # convert back to self type
            data = self._conv_to_self_type(new_data)
        else:
            for bin, table in self.binSamplesByMetadata(metadata_f):
                if len(table.SampleIds) < min_group_size:
                    continue

                redux_data = table.reduce(reduce_f, 'observation')
                if norm:
                    redux_data /= len(table.SampleIds)

                collapsed_data.append(self._conv_to_self_type(redux_data))
                collapsed_sample_ids.append(bin)
            
                if include_collapsed_metadata:
                    # retain metadata but store by original sample id
                    tmp_md = {}
                    for id_, md in zip(table.SampleIds, table.SampleMetadata):
                        tmp_md[id_] = md
                    collapsed_sample_md.append(tmp_md)

            data = self._conv_to_self_type(collapsed_data, transpose=True)

        # if the table is empty
        if 0 in data.shape:
            raise TableException, "Collapsed table is empty!"

        return table_factory(data, collapsed_sample_ids,
                             self.ObservationIds[:], collapsed_sample_md,
                             self.ObservationMetadata, self.TableId,
                             constructor=constructor)

    def collapseObservationsByMetadata(self, metadata_f, reduce_f=add, 
            norm=True, min_group_size=2, include_collapsed_metadata=True,
            constructor=None, one_to_many=False, one_to_many_mode='add',
            one_to_many_md_key='Path', strict=False):
        """Collapse observations in a table by observation metadata
        
        Bin observations by metadata then collapse each bin into a single 
        observation. 
        
        If ``include_collapsed_metadata`` is True, metadata for the collapsed
        observations are retained and can be referred to by the
        ``ObservationId`` from each observation within the bin.

        ``constructor``: the type of collapsed table to create, e.g.
        SparseTaxonTable. If None, the collapsed table will be the same type as
        this table.

        The remainder is only relevant to setting ``one_to_many`` to True.

        If ``one_to_many`` is True, allow observations to fall into multiple 
        bins if the metadata describe a one-many relationship. Supplied
        functions must allow for iteration support over the metadata key and 
        must return a tuple of (path, bin) as to describe both the path in the 
        hierarchy represented and the specific bin being collapsed into. The 
        uniqueness of the bin is _not_ based on the path but by the name of the
        bin. 

        The metadata value for the corresponding collapsed row may include more
        (or less) information about the collapsed data. For example, if 
        collapsing "KEGG Pathways", and there are observations that span three 
        pathways A, B, and C, such that observation 1 spans A and B, 
        observation 2 spans B and C and observation 3 spans A and C, the 
        resulting table will contain three collapsed observations:
        
        - A, containing original observation 1 and 3 
        - B, containing original observation 1 and 2
        - C, containing original observation 2 and 3

        If an observation maps to the same bin multiple times, it will be
        counted multiple times.

        There are two supported modes for handling one-to-many relationships
        via ``one_to_many_mode``: ``add`` and ``divide``. ``add`` will add the
        observation counts to each bin that the observation maps to, which may
        increase the total number of counts in the output table. ``divide``
        will divide an observation's counts by the number of metadata that the
        observation has before adding the counts to each bin. This will not
        increase the total number of counts in the output table.

        If ``one_to_many_md_key`` is specified, that becomes the metadata
        key that describes the collapsed path. If a value is not specified,
        then it defaults to 'Path'.
        
        If ``strict`` is specified, then all metadata pathways operated on
        must be indexable by ``metadata_f``. 

        ``one_to_many`` and ``norm`` are not supported together. 
        
        ``one_to_many`` and ``reduce_f`` are not supported together.

        ``one_to_many`` and ``min_group_size`` are not supported together.

        A final note on space consumption. At present, the ``one_to_many``
        functionality requires a temporary dense matrix representation. This 
        was done so as it initially seems like true support requires rapid
        ``__setitem__`` functionality on the ``SparseObj`` and at the time of
        implementation, ``CSMat`` was O(N) to the number of nonzero elements.
        This is a work around until either a better ``__setitem__`` 
        implementation is in play on ``CSMat`` or a hybrid solution that allows
        for multiple ``SparseObj`` types is used.
        """
        if constructor is None:
            constructor = self.__class__

        collapsed_data = []
        collapsed_obs_ids = []

        if include_collapsed_metadata:
            collapsed_obs_md = []
        else:
            collapsed_obs_md = None

        if one_to_many_mode not in ['add', 'divide']:
            raise ValueError("Unrecognized one-to-many mode '%s'. Must be "
                             "either 'add' or 'divide'." % one_to_many_mode)

        if one_to_many:
            if norm:
                raise AttributeError, "norm and one_to_many are not supported together"

            # determine the collapsed pathway
            # we drop all other associated metadata
            new_obs_md = {}
            obs_md_count = {}
            for id_,md in zip(self.ObservationIds, self.ObservationMetadata):
                md_iter = metadata_f(md)
                num_md = 0
                while True:
                    try:
                        pathway, bin = md_iter.next()
                    except IndexError:
                        # if a pathway is incomplete
                        if strict:
                            # bail if strict
                            err = "Incomplete pathway, ID: %s, metadata: %s" %\
                                  (id_,md)
                            raise IndexError, err
                        else:
                            # otherwise ignore
                            continue
                    except StopIteration:
                        break
                    
                    new_obs_md[bin] = pathway # keyed by last field in hierarchy
                    num_md += 1

                obs_md_count[id_] = num_md

            n_obs = len(new_obs_md)
            obs_idx = dict([(bin,i) for i,bin in enumerate(sorted(new_obs_md))])

            # We need to store floats, not ints, as things won't always divide
            # evenly.
            if one_to_many_mode == 'divide':
                dtype = float
            else:
                dtype = self._dtype

            # allocate new data. using a dense representation allows for a 
            # workaround on CSMat.__setitem__ O(N) lookup. Assuming the number
            # of collapsed observations is reasonable, then this doesn't suck
            # too much.
            new_data = zeros((n_obs, len(self.SampleIds)), dtype=dtype)

            # for each observation
            # for each bin in the metadata
            # for each value associated with the observation
            for obs_v, obs_id, obs_md in self.iterObservations():
                md_iter = metadata_f(obs_md)
                while True:
                    try:
                        pathway, bin = md_iter.next()
                    except IndexError:
                        # if a pathway is incomplete
                        if strict:
                            # bail if strict, should never get here...
                            err = "Incomplete pathway, ID: %s, metadata: %s" %\
                                  (id_,md)
                            raise IndexError, err
                        else:
                            # otherwise ignore
                            continue
                    except StopIteration:
                        break

                    if one_to_many_mode == 'add':
                        new_data[obs_idx[bin], :] += obs_v
                    elif one_to_many_mode == 'divide':
                        new_data[obs_idx[bin], :] += \
                                obs_v / obs_md_count[obs_id]
                    else:
                        # Should never get here.
                        raise ValueError("Unrecognized one-to-many mode '%s'. "
                                         "Must be either 'add' or 'divide'." %
                                         one_to_many_mode)

            if include_collapsed_metadata:
                # associate the pathways back
                for k,i in sorted(obs_idx.items(), key=itemgetter(1)):
                    collapsed_obs_md.append({one_to_many_md_key:new_obs_md[k]})

            # get the new observation IDs
            collapsed_obs_ids = [k for k,i in sorted(obs_idx.items(), 
                                                     key=itemgetter(1))]

            # convert back to self type
            data = self._conv_to_self_type(new_data)
        else:
            for bin, table in self.binObservationsByMetadata(metadata_f):
                if len(table.ObservationIds) < min_group_size:
                    continue

                redux_data = table.reduce(reduce_f, 'sample')
                if norm:
                    redux_data /= len(table.ObservationIds)

                collapsed_data.append(self._conv_to_self_type(redux_data))
                collapsed_obs_ids.append(bin)

                if include_collapsed_metadata:
                    # retain metadata but store by original observation id
                    tmp_md = {}
                    for id_, md in zip(table.ObservationIds,
                                       table.ObservationMetadata):
                        tmp_md[id_] = md
                    collapsed_obs_md.append(tmp_md)

            data = self._conv_to_self_type(collapsed_data)

        # if the table is empty
        if 0 in data.shape:
            raise TableException, "Collapsed table is empty!"

        return table_factory(data, self.SampleIds[:], collapsed_obs_ids,
                self.SampleMetadata, collapsed_obs_md, self.TableId,
                constructor=constructor)

    def transformSamples(self, f):
        """Iterate over samples, applying a function ``f`` to each value
        
        ``f`` must take three values: a sample value (int or float), a sample 
        id, and a sample metadata entry, and return a single value (int or 
        float) that replaces the provided sample value
        """
        new_m = []
        
        for s_v, s_id, s_md in self.iterSamples():
            new_m.append(self._conv_to_self_type(f(s_v, s_id, s_md)))
            
        return self.__class__(self._conv_to_self_type(new_m, transpose=True),
                self.SampleIds[:], self.ObservationIds[:], self.SampleMetadata, 
                self.ObservationMetadata, self.TableId)

    def transformObservations(self, f):
        """Iterate over observations, applying a function ``f`` to each value

        ``f`` must take three values: an observation value (int or float), an 
        observation id, and an observation metadata entry, and return a single
        value (int or float) that replaces the provided observation value

        """
        new_m = []

        for obs_v, obs_id, obs_md in self.iterObservations():
            new_m.append(self._conv_to_self_type(f(obs_v, obs_id, obs_md)))

        return self.__class__(self._conv_to_self_type(new_m), self.SampleIds[:], 
                self.ObservationIds[:], self.SampleMetadata, 
                self.ObservationMetadata, self.TableId)

    def normObservationBySample(self):
        """Return new table with vals as relative abundances within each sample
        """
        def f(samp_v, samp_id, samp_md):
            return samp_v / float(samp_v.sum())
        return self.transformSamples(f)

    def normSampleByObservation(self):
        """Return new table with vals as relative abundances within each obs
        """  
        def f(obs_v,obs_id,obs_md):
            return obs_v / float(obs_v.sum())
        #f = lambda x: x / float(x.sum())
        return self.transformObservations(f)
    
    def normObservationByMetadata(self,obs_metadata_id):
        """Return new table with vals divided by obs_metadata_id
        """
        def f(obs_v,obs_id,obs_md):
            return obs_v / obs_md[obs_metadata_id]
        return self.transformObservations(f)

    def nonzero(self):
        """Returns locations of nonzero elements within the data matrix

        The values returned are ``(observation_id, sample_id)``
        """
        # this is naively implemented. If performance is a concern, private
        # methods can be written to hit against the underlying types directly
        for o_idx, samp_vals in enumerate(self.iterObservationData()):
            for s_idx in samp_vals.nonzero()[0]:
                yield (self.ObservationIds[o_idx], self.SampleIds[s_idx])

    def nonzeroCounts(self, axis, binary=False):
        """Get nonzero summaries about an axis

        axis : either 'sample', 'observation', or 'whole'
        binary : sum of nonzero entries, or summing the values of the entries
        
        Returns a numpy array in index order to the axis
        """
        if binary:
            dtype = 'int'
            op = lambda x: x.nonzero()[0].size
        else:
            dtype = self._data.dtype
            op = lambda x: x.sum()

        if axis is 'sample':
            # can use np.bincount for CSMat or ScipySparse
            result = zeros(len(self.SampleIds), dtype=dtype)
            for idx, vals in enumerate(self.iterSampleData()):
                result[idx] = op(vals)
        elif axis is 'observation':
            # can use np.bincount for CSMat or ScipySparse
            result = zeros(len(self.ObservationIds), dtype=dtype)
            for idx, vals in enumerate(self.iterObservationData()):
                result[idx] = op(vals)
        else:
            result = zeros(1, dtype=dtype)
            for vals in self.iterSampleData():
                result[0] += op(vals)

        return result

    def _union_id_order(self, a, b):
        """Determines merge order for id lists A and B"""
        all_ids = list(a[:])
        all_ids.extend(b[:])
        new_order = {}
        idx = 0
        for id_ in all_ids:
            if id_ not in new_order:
                new_order[id_] = idx
                idx += 1
        return new_order
    
    def _intersect_id_order(self, a, b):
        """Determines the merge order for id lists A and B"""
        all_b = set(b[:])
        new_order = {}
        idx = 0
        for id_ in a:
            if id_ in all_b:
                new_order[id_] = idx
                idx += 1
        return new_order

    def merge(self, other, Sample='union', Observation='union',
            sample_metadata_f=prefer_self, observation_metadata_f=prefer_self):
        """Merge two tables together

        The axes, samples and observations, can be controlled independently. 
        Both can either work on ``union`` or ``intersection``. 

        ``sample_metadata_f`` and ``observation_metadata_f`` define how to 
        merge metadata between tables. The default is to just keep the metadata
        associated to self if self has metadata otherwise take metadata from
        other. These functions are given both metadata dictsand must return 
        a single metadata dict

        NOTE: There is an implicit type conversion to ``float``. Tables using
        strings as the type are not supported. No check is currently in
        place.

        NOTE: The return type is always that of ``self``
        """
        # determine the sample order in the resulting table
        if Sample is 'union':
            new_samp_order = self._union_id_order(self.SampleIds, 
                                                  other.SampleIds)         
        elif Sample is 'intersection':
            new_samp_order = self._intersect_id_order(self.SampleIds,
                                                      other.SampleIds)
        else:
            raise TableException, "Unknown Sample merge type: %s" % Sample
         
        # determine the observation order in the resulting table
        if Observation is 'union':
            new_obs_order = self._union_id_order(self.ObservationIds, 
                                                  other.ObservationIds) 
        elif Observation is 'intersection':
            new_obs_order = self._intersect_id_order(self.ObservationIds,
                                                      other.ObservationIds)
        else:
            raise TableException, "Unknown observation merge type: %s" % Observation

        # convert these to lists, no need to be dictionaries and reduces
        # calls to items() and allows for pre-caluculating insert order
        new_samp_order = sorted(new_samp_order.items(), key=itemgetter(1))
        new_obs_order = sorted(new_obs_order.items(), key=itemgetter(1))
       
        # if we don't have any samples, complain loudly. This is likely from 
        # performing an intersection without overlapping ids
        if not new_samp_order:
            raise TableException, "No samples in resulting table!"
        if not new_obs_order:
            raise TableException, "No observations in resulting table!"

        # helper index lookups
        other_obs_idx = other._obs_index
        self_obs_idx = self._obs_index
        other_samp_idx = other._sample_index
        self_samp_idx = self._sample_index

        # pre-calculate sample order from each table. We only need to do this 
        # once which dramatically reduces the number of dict lookups necessary
        # within the inner loop
        other_samp_order = []
        self_samp_order = []
        for samp_id, nsi in new_samp_order: # nsi -> new_sample_index
            other_samp_order.append((nsi, other_samp_idx.get(samp_id, None)))
            self_samp_order.append((nsi, self_samp_idx.get(samp_id,None)))

        # pre-allocate the a list for placing the resulting vectors as the 
        # placement id is not ordered
        vals = [None for i in range(len(new_obs_order))] 
       
        ### POSSIBLE DECOMPOSITION
        # resulting sample ids and sample metadata
        sample_ids = []
        sample_md = []
        for id_,idx in new_samp_order:
            sample_ids.append(id_)

            # if we have sample metadata, grab it
            if self.SampleMetadata is None or not self.sampleExists(id_):
                self_md = None
            else:
                self_md = self.SampleMetadata[self_samp_idx[id_]]
            
            # if we have sample metadata, grab it
            if other.SampleMetadata is None or not other.sampleExists(id_):
                other_md = None
            else:
                other_md = other.SampleMetadata[other_samp_idx[id_]]

            sample_md.append(sample_metadata_f(self_md, other_md))

        ### POSSIBLE DECOMPOSITION
        # resulting observation ids and sample metadata
        obs_ids = []
        obs_md = []
        for id_,idx in new_obs_order:
            obs_ids.append(id_)

            # if we have observation metadata, grab it
            if self.ObservationMetadata is None or \
               not self.observationExists(id_):
                self_md = None
            else:
                self_md = self.ObservationMetadata[self_obs_idx[id_]]

            # if we have observation metadata, grab it
            if other.ObservationMetadata is None or \
                not other.observationExists(id_):
                other_md = None
            else:
                other_md = other.ObservationMetadata[other_obs_idx[id_]]

            obs_md.append(observation_metadata_f(self_md, other_md))

        # length used for construction of new vectors
        vec_length = len(new_samp_order)
        
        # The following lines of code allow for removing type conversions,
        # however it should be noted that in testing as of 7.5.12, this 
        # degraded performance due to the vastly higher performing numpy
        # __setitem__ interface.
        #if self._biom_matrix_type is 'sparse':
        #    data_f = lambda: self._data.__class__(1, vec_length, dtype=float,\
        #                                    enable_indices=False)
        #else:
        #    data_f = lambda: zeros(vec_length, dtype=float) 

        # walk over observations in our new order
        for obs_id, new_obs_idx in new_obs_order:
            # create new vector for matrix values
            new_vec = zeros(vec_length, dtype='float')
            
            # This method allows for the creation of a matrix of self type. 
            # See note above
            #new_vec = data_f()
            
            # see if the observation exists in other, if so, pull it out.
            # if not, set to the placeholder missing
            if other.observationExists(obs_id):
                other_vec = other.observationData(obs_id)
            else:
                other_vec = None
                
            # see if the observation exists in self, if so, pull it out.
            # if not, set to the placeholder missing
            if self.observationExists(obs_id):
                self_vec = self.observationData(obs_id)
            else:
                self_vec = None

            # short circuit. If other doesn't have any values, then we can just
            # take all values from self
            if other_vec is None:
                for (n_idx, s_idx) in self_samp_order:
                    if s_idx is not None:
                        new_vec[n_idx] = self_vec[s_idx]
                                    
            # short circuit. If self doesn't have any values, then we can just
            # take all values from other
            elif self_vec is None:
                for (n_idx, o_idx) in other_samp_order:
                    if o_idx is not None:
                        new_vec[n_idx] = other_vec[o_idx]
                         
            else:
                # NOTE: DM 7.5.12, no observed improvement at the profile level
                # was made on this inner loop by using self_samp_order and 
                # other_samp_order lists.
                
                # walk over samples in our new order
                for samp_id, new_samp_idx in new_samp_order:
                    # pull out each individual sample value. This is expensive,
                    # but the vectors are in a different alignment. It is 
                    # possible that this could be improved with numpy take but 
                    # needs to handle missing values appropriately
                    if samp_id not in self_samp_idx:
                        self_vec_value = 0
                    else:
                        self_vec_value = self_vec[self_samp_idx[samp_id]]
            
                    if samp_id not in other_samp_idx:
                        other_vec_value = 0
                    else: 
                        other_vec_value = other_vec[other_samp_idx[samp_id]]
                        
                    new_vec[new_samp_idx] = self_vec_value + other_vec_value
                
            # convert our new vector to self type as to make sure we don't
            # accidently force a dense representation in memory
            vals[new_obs_idx] = self._conv_to_self_type(new_vec)

        return self.__class__(self._conv_to_self_type(vals), sample_ids[:], 
                obs_ids[:], sample_md, obs_md)

    def getBiomFormatObject(self, generated_by):
        """Returns a dictionary representing the table in BIOM format.

        This dictionary can then be easily converted into a JSON string for
        serialization.

        ``generated_by``: a string describing the software used to build the 
        table

        TODO: This method may be very inefficient in terms of memory usage, so
        it needs to be tested with several large tables to determine if
        optimizations are necessary or not (i.e. subclassing JSONEncoder, using
        generators, etc...).
        """
        if self._biom_type is None:
            raise TableException, "Unknown biom type"

        if (not isinstance(generated_by, str) and
            not isinstance(generated_by, unicode)):
            raise TableException, "Must specify a generated_by string"

        # Fill in top-level metadata.
        biom_format_obj = {}
        biom_format_obj["id"] = self.TableId
        biom_format_obj["format"] = get_biom_format_version_string()
        biom_format_obj["format_url"] =\
                get_biom_format_url_string()
        biom_format_obj["generated_by"] = generated_by
        biom_format_obj["date"] = "%s" % datetime.now().isoformat()
        
        # Determine if we have any data in the matrix, and what the shape of
        # the matrix is.
        try:
            num_rows, num_cols = self._data.shape
        except:
            num_rows = num_cols = 0
        hasData = True if num_rows > 0 and num_cols > 0 else False

        # Default the matrix element type to test to be an integer in case we
        # don't have any data in the matrix to test.
        test_element = 0
        if hasData:
            test_element = self[0,0]

        # Determine the type of elements the matrix is storing.
        if isinstance(test_element, int):
            dtype, matrix_element_type = int, "int"
        elif isinstance(test_element, float):
            dtype, matrix_element_type = float, "float"
        elif isinstance(test_element, unicode):
            dtype, matrix_element_type = unicode, "unicode"
        else:
            raise TableException("Unsupported matrix data type.")

        # Fill in details about the matrix.
        biom_format_obj["type"] = self._biom_type
        biom_format_obj["matrix_type"] = self._biom_matrix_type
        biom_format_obj["matrix_element_type"] = "%s" % matrix_element_type
        biom_format_obj["shape"] = [num_rows, num_cols]

        # Fill in details about the rows in the table and fill in the matrix's
        # data.
        biom_format_obj["rows"] = []
        biom_format_obj["data"] = []
        for obs_index, obs in enumerate(self.iterObservations()):
            biom_format_obj["rows"].append(
                    {"id" : "%s" % obs[1], "metadata" : obs[2]})
            # If the matrix is dense, simply convert the numpy array to a list
            # of data values. If the matrix is sparse, we need to store the
            # data in sparse format, as it is given to us in a numpy array in
            # dense format (i.e. includes zeroes) by iterObservations().
            if self._biom_matrix_type == "dense":
                # convert to python types, JSON doesn't like numpy types
                biom_format_obj["data"].append(map(dtype,obs[0]))
            elif self._biom_matrix_type == "sparse":
                dense_values = list(obs[0])
                sparse_values = []
                for col_index, val in enumerate(dense_values):
                    if float(val) != 0.0:
                        sparse_values.append([obs_index, col_index, \
                                    dtype(val)])
                biom_format_obj["data"].extend(sparse_values)

        # Fill in details about the columns in the table.
        biom_format_obj["columns"] = []
        for samp in self.iterSamples():
            biom_format_obj["columns"].append(
                    {"id" : "%s" % samp[1], "metadata" : samp[2]})
        
        return biom_format_obj

    def getBiomFormatJsonString(self,generated_by, direct_io=None):
        """Returns a JSON string representing the table in BIOM format.

        ``generated_by``: a string describing the software used to build the
        table

        If direct_io is not None, the final output is written directly to
        direct_io during processing.
        """
        if self._biom_type is None:
            raise TableException, "Unknown biom type"

        if (not isinstance(generated_by, str) and
            not isinstance(generated_by, unicode)):
            raise TableException, "Must specify a generated_by string"

        # Fill in top-level metadata.
        if direct_io:
            direct_io.write('{')
            direct_io.write('"id": "%s",' % str(self.TableId))
            direct_io.write('"format": "%s",' % get_biom_format_version_string())
            direct_io.write('"format_url": "%s",' % get_biom_format_url_string())
            direct_io.write('"generated_by": "%s",' % generated_by)
            direct_io.write('"date": "%s",' % datetime.now().isoformat())
        else:
            id_ = '"id": "%s",' % str(self.TableId)
            format_ = '"format": "%s",' % get_biom_format_version_string()
            format_url = '"format_url": "%s",' % get_biom_format_url_string()
            generated_by = '"generated_by": "%s",' % generated_by
            date = '"date": "%s",' % datetime.now().isoformat()
        
        # Determine if we have any data in the matrix, and what the shape of
        # the matrix is.
        try:
            num_rows, num_cols = self._data.shape
        except:
            num_rows = num_cols = 0
        hasData = True if num_rows > 0 and num_cols > 0 else False

        # Default the matrix element type to test to be an integer in case we
        # don't have any data in the matrix to test.
        test_element = 0
        if hasData:
            test_element = self[0,0]

        # Determine the type of elements the matrix is storing.
        if isinstance(test_element, int):
            dtype, matrix_element_type = int, "int"
        elif isinstance(test_element, float):
            dtype, matrix_element_type = float, "float"
        elif isinstance(test_element, unicode):
            dtype, matrix_element_type = unicode, "unicode"
        else:
            raise TableException("Unsupported matrix data type.")

        # Fill in details about the matrix.
        if direct_io:
            direct_io.write('"type": "%s",' % self._biom_type)
            direct_io.write('"matrix_type": "%s",' % self._biom_matrix_type)
            direct_io.write('"matrix_element_type": "%s",' % matrix_element_type)
            direct_io.write('"shape": [%d, %d],' % (num_rows, num_cols))
        else:
            type_ = '"type": "%s",' % self._biom_type
            matrix_type = '"matrix_type": "%s",' % self._biom_matrix_type
            matrix_element_type = '"matrix_element_type": "%s",' % matrix_element_type
            shape = '"shape": [%d, %d],' % (num_rows, num_cols)

        # Fill in details about the rows in the table and fill in the matrix's
        # data.
        if direct_io:
            direct_io.write('"data": [')
        else:
            data = ['"data": [']

        max_row_idx = len(self.ObservationIds) - 1
        max_col_idx = len(self.SampleIds) - 1
        rows = ['"rows": [']
        have_written = False
        for obs_index, obs in enumerate(self.iterObservations()):
            # i'm crying on the inside
            if obs_index != max_row_idx:
                rows.append('{"id": "%s", "metadata": %s},' % (obs[1],
                                                               dumps(obs[2])))
            else:
                rows.append('{"id": "%s", "metadata": %s}],' % (obs[1],
                                                                dumps(obs[2])))

            # If the matrix is dense, simply convert the numpy array to a list
            # of data values. If the matrix is sparse, we need to store the
            # data in sparse format, as it is given to us in a numpy array in
            # dense format (i.e. includes zeroes) by iterObservations().
            if self._biom_matrix_type == "dense":
                if direct_io:
                    # if we are not on the last row
                    if obs_index != max_row_idx:
                        direct_io.write("[%s]," % ','.join(map(repr, obs[0])))
                    else:
                        direct_io.write("[%s]]," % ','.join(map(repr, obs[0])))
                else:
                    # if we are not on the last row
                    if obs_index != max_row_idx:
                        data.append("[%s]," % ','.join(map(repr, obs[0])))
                    else:
                        data.append("[%s]]," % ','.join(map(repr, obs[0])))

            elif self._biom_matrix_type == "sparse":
                # turns out its a pain to figure out when to place commas. the
                # simple work around, at the expense of a little memory 
                # (bound by the number of samples) is to build of what will be
                # written, and then add in the commas where necessary.
                built_row = []
                for col_index, val in enumerate(obs[0]):
                    if float(val) != 0.0:
                        built_row.append("[%d,%d,%r]" % (obs_index, col_index,
                                                         val))
                if built_row:
                    # if we have written a row already, its safe to add a comma
                    if have_written:
                        if direct_io:
                            direct_io.write(',')
                        else:
                            data.append(',')
                    if direct_io:
                        direct_io.write(','.join(built_row))
                    else:
                        data.append(','.join(built_row))

                    have_written = True

        # finalize the data block
        if self._biom_matrix_type == 'sparse':
            if direct_io:
                direct_io.write("],")
            else:
                data.append("],")

        # Fill in details about the columns in the table.
        columns = ['"columns": [']
        for samp_index, samp in enumerate(self.iterSamples()):
            if samp_index != max_col_idx:
                columns.append('{"id": "%s", "metadata": %s},' % (samp[1],
                        dumps(samp[2])))
            else:
                columns.append('{"id": "%s", "metadata": %s}]' % (samp[1],
                        dumps(samp[2])))

        rows = ''.join(rows)
        columns = ''.join(columns)

        if direct_io:
            direct_io.write(rows)
            direct_io.write(columns); 
            direct_io.write('}')
        else:
            return "{%s}" % ''.join([id_, format_, format_url, type_, 
                                      generated_by, date, 
                                      matrix_type, matrix_element_type, shape, 
                                      ''.join(data), rows, columns])

    def getBiomFormatPrettyPrint(self,generated_by):
        """Returns a 'pretty print' format of a BIOM file

        ``generated_by``: a string describing the software used to build the
        table

        WARNING: This method displays data values in a columnar format and 
        can be misleading.
        """
        return dumps(self.getBiomFormatObject(generated_by), sort_keys=True,
                     indent=4)

class SparseTable(Table):
    _biom_matrix_type = "sparse"
    def __init__(self, *args, **kwargs):
        super(SparseTable, self).__init__(*args, **kwargs)
   
    def _data_equality(self, other):
        """Two SparseObj matrices are equal if the items are equal"""
        if isinstance(self, other.__class__):
            return sorted(self._data.items()) == sorted(other._data.items())
        
        for s_v, o_v in izip(self.iterSampleData(),other.iterSampleData()):
            if not (s_v == o_v).all():
                return False
    
        return True

    def _conv_to_np(self, v):
        """Converts a vector to a numpy array

        Always returns a row vector for consistancy with numpy iteration over
        arrays
        """
        return SparseObj.convertVectorToDense(v)

    def _conv_to_self_type(self, vals, transpose=False, dtype=None):
        """For converting vectors to a compatible self type"""
        if dtype is None:
            dtype = self._dtype
            
        if isinstance(vals, self._data.__class__):
            return vals
        else:
            return to_sparse(vals, transpose, dtype)

    def __iter__(self):
        """Defined by subclass"""
        return self.iterSamples()

    def _iter_samp(self):
        """Return sample vectors of data matrix vectors"""  
        rows, cols = self._data.shape
        for c in range(cols):
            # this pulls out col vectors but need to convert to the expected row
            # vector
            colvec = self._data.getCol(c)
            yield colvec.T

    def _iter_obs(self):
        """Return observation vectors of data matrix"""
        for r in range(self._data.shape[0]):
            yield self._data.getRow(r)

    def getTableDensity(self):
        """Returns the fraction of nonzero elements in the table."""
        density = 0.0

        if not self.isEmpty():
            density = (self._data.size / (len(self.SampleIds) *
                                          len(self.ObservationIds)))

        return density

def list_list_to_nparray(data, dtype=float):
    """Convert a list of lists into a nparray

    [[value, value, ..., value], ...]
    """
    return asarray(data, dtype=dtype)

def dict_to_nparray(data, dtype=float):
    """Takes a dict {(row,col):val} and creates a numpy matrix"""
    rows, cols = zip(*data) # unzip
    mat = zeros((max(rows) + 1, max(cols) + 1), dtype=dtype)

    for (row,col),val in data.iteritems():
        mat[row,col] = val

    return mat

def list_dict_to_nparray(data, dtype=float):
    """Takes a list of dicts {(0,col):val} and creates an numpy matrix

    Expects each dict to represent a row vector
    """
    n_rows = len(data)
    n_cols = max(flatten([d.keys() for d in data]), key=itemgetter(1))[1] + 1

    mat = zeros((n_rows, n_cols), dtype=dtype)
    
    for row_idx, row in enumerate(data):
        for (foo,col_idx),val in row.iteritems():
            mat[row_idx, col_idx] = val

    return mat

def table_factory(data, sample_ids, observation_ids, sample_metadata=None, 
                  observation_metadata=None, table_id=None, **kwargs):
    """Construct a table

    Attempts to make 'data' through various means of juggling. Data can be: 
    
        - numpy.array       
        - list of numpy.array vectors 
        - SparseObj representation
        - dict representation
        - list of SparseObj representation vectors
        - list of lists of sparse values [[row, col, value], ...]
        - list of lists of dense values [[value, value, ...], ...]
    
    Example usage to create a Table object::
    
        from biom.table import table_factory
        from numpy import array

        sample_ids = ['s1','s2','s3','s4']
        sample_md = [{'pH':4.2,'country':'Peru'},
                     {'pH':5.2,'country':'Peru'},
                     {'pH':5.0,'country':'Peru'},
                     {'pH':4.9,'country':'Peru'}]

        observation_ids = ['o1','o2','o3']
        observation_md = [{'domain':'Archaea'},
                          {'domain':'Bacteria'},
                          {'domain':'Bacteria'}]

        data = array([[1,2,3,4],
                      [-1,6,7,8],
                      [9,10,11,12]])

        t = table_factory(data,
                          sample_ids,
                          observation_ids,
                          sample_md,
                          observation_md)
    """
    if 'dtype' in kwargs:
        dtype = kwargs['dtype']
    else:
        dtype = float

    if 'shape' in kwargs:
        shape = kwargs['shape']
    else:
        shape = None

    # if we have a numpy array
    if isinstance(data, ndarray):
        data = nparray_to_sparseobj(data, dtype)

<<<<<<< HEAD
    # if we have a list of numpy vectors
    elif isinstance(data, list) and isinstance(data[0], ndarray):
        data = list_nparray_to_sparseobj(data, dtype)
=======
        # if we have a list of things
        elif isinstance(data, list):
            if not data:
                raise TableException("No data was supplied. Cannot create "
                                     "an empty table.")

            elif isinstance(data[0], ndarray):
                data = list_nparray_to_sparseobj(data, dtype)
            
            elif isinstance(data[0], dict):
                data = list_dict_to_sparseobj(data, dtype)
            
            elif isinstance(data[0], list):
                data = list_list_to_sparseobj(data, dtype, shape=shape)
            
            else:
                raise TableException("Unknown nested list type")
>>>>>>> 6da52192

    # if we have a dict representation
    elif isinstance(data, dict) and not isinstance(data, SparseObj):
        data = dict_to_sparseobj(data, dtype)

    elif isinstance(data, SparseObj):
        pass

<<<<<<< HEAD
    # if we have a list of dicts
    elif isinstance(data, list) and isinstance(data[0], dict):
        data = list_dict_to_sparseobj(data, dtype)

    # if we have a list of lists (like inputs from json biom)
    elif isinstance(data, list) and isinstance(data[0], list):
        data = list_list_to_sparseobj(data, dtype, shape=shape)
=======
        else:
            raise TableException, "Cannot handle data!"
    
    elif constructor._biom_matrix_type is 'dense':
        # if we have a numpy array
        if isinstance(data, ndarray):
            pass

        # if we have a list of numpy vectors
        elif isinstance(data, list) and isinstance(data[0], ndarray):
            data = asarray(data, dtype)

        # if we have a dict representation
        elif isinstance(data, dict):
            data = dict_to_nparray(data, dtype)

        # if we have a list of dicts
        elif isinstance(data, list) and isinstance(data[0], dict):
            data = list_dict_to_nparray(data, dtype)

        # if we have a list of lists (ie input from json biom)
        elif isinstance(data, list) and isinstance(data[0], list):
            data = list_list_to_nparray(data, dtype)

        else:
            raise TableException, "Cannot handle data!"
>>>>>>> 6da52192
    else:
        raise TableException, "Cannot handle data!"
    
    return Table(data, sample_ids, observation_ids, 
            SampleMetadata=sample_metadata,
            ObservationMetadata=observation_metadata,
            TableId=table_id, **kwargs)

def get_zerod_matrix(mat, dtype=float):
    """Returns a zerod matrix"""
    if isinstance(mat, ndarray):
        return zeros(mat.shape, dtype=float)
    elif isinstance(mat, SparseObj):
        return SparseObj(*mat.shape, dtype=float)
    else:
        raise TableException, "Unknown mat type"<|MERGE_RESOLUTION|>--- conflicted
+++ resolved
@@ -1839,29 +1839,23 @@
     if isinstance(data, ndarray):
         data = nparray_to_sparseobj(data, dtype)
 
-<<<<<<< HEAD
-    # if we have a list of numpy vectors
-    elif isinstance(data, list) and isinstance(data[0], ndarray):
-        data = list_nparray_to_sparseobj(data, dtype)
-=======
-        # if we have a list of things
-        elif isinstance(data, list):
-            if not data:
-                raise TableException("No data was supplied. Cannot create "
-                                     "an empty table.")
-
-            elif isinstance(data[0], ndarray):
-                data = list_nparray_to_sparseobj(data, dtype)
-            
-            elif isinstance(data[0], dict):
-                data = list_dict_to_sparseobj(data, dtype)
-            
-            elif isinstance(data[0], list):
-                data = list_list_to_sparseobj(data, dtype, shape=shape)
-            
-            else:
-                raise TableException("Unknown nested list type")
->>>>>>> 6da52192
+    # if we have a list of things
+    elif isinstance(data, list):
+        if not data:
+            raise TableException("No data was supplied. Cannot create "
+                                 "an empty table.")
+
+        elif isinstance(data[0], ndarray):
+            data = list_nparray_to_sparseobj(data, dtype)
+        
+        elif isinstance(data[0], dict):
+            data = list_dict_to_sparseobj(data, dtype)
+        
+        elif isinstance(data[0], list):
+            data = list_list_to_sparseobj(data, dtype, shape=shape)
+        
+        else:
+            raise TableException("Unknown nested list type")
 
     # if we have a dict representation
     elif isinstance(data, dict) and not isinstance(data, SparseObj):
@@ -1870,45 +1864,9 @@
     elif isinstance(data, SparseObj):
         pass
 
-<<<<<<< HEAD
-    # if we have a list of dicts
-    elif isinstance(data, list) and isinstance(data[0], dict):
-        data = list_dict_to_sparseobj(data, dtype)
-
-    # if we have a list of lists (like inputs from json biom)
-    elif isinstance(data, list) and isinstance(data[0], list):
-        data = list_list_to_sparseobj(data, dtype, shape=shape)
-=======
-        else:
-            raise TableException, "Cannot handle data!"
-    
-    elif constructor._biom_matrix_type is 'dense':
-        # if we have a numpy array
-        if isinstance(data, ndarray):
-            pass
-
-        # if we have a list of numpy vectors
-        elif isinstance(data, list) and isinstance(data[0], ndarray):
-            data = asarray(data, dtype)
-
-        # if we have a dict representation
-        elif isinstance(data, dict):
-            data = dict_to_nparray(data, dtype)
-
-        # if we have a list of dicts
-        elif isinstance(data, list) and isinstance(data[0], dict):
-            data = list_dict_to_nparray(data, dtype)
-
-        # if we have a list of lists (ie input from json biom)
-        elif isinstance(data, list) and isinstance(data[0], list):
-            data = list_list_to_nparray(data, dtype)
-
-        else:
-            raise TableException, "Cannot handle data!"
->>>>>>> 6da52192
     else:
         raise TableException, "Cannot handle data!"
-    
+
     return Table(data, sample_ids, observation_ids, 
             SampleMetadata=sample_metadata,
             ObservationMetadata=observation_metadata,
