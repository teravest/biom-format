#!/usr/bin/env python

# ----------------------------------------------------------------------------
# Copyright (c) 2011-2013, The BIOM Format Development Team.
#
# Distributed under the terms of the Modified BSD License.
#
# The full license is in the file COPYING.txt, distributed with this software.
# ----------------------------------------------------------------------------

from __future__ import division
import os
from string import maketrans
import numpy as np
from biom import __version__
from biom.exception import BiomParseException
from biom.table import table_factory, nparray_to_sparse, Table
from functools import partial
import json
from numpy import asarray
from scipy.sparse import csr_matrix, csc_matrix

__author__ = "Justin Kuczynski"
__copyright__ = "Copyright 2011-2013, The BIOM Format Development Team"
__credits__ = ["Justin Kuczynski", "Daniel McDonald", "Greg Caporaso",
               "Jose Carlos Clemente Litran", "Adam Robbins-Pianka"]
__license__ = "BSD"
__url__ = "http://biom-format.org"
__maintainer__ = "Daniel McDonald"
__email__ = "daniel.mcdonald@colorado.edu"

MATRIX_ELEMENT_TYPE = {'int': int, 'float': float, 'unicode': unicode,
                       u'int': int, u'float': float, u'unicode': unicode}

QUOTE = '"'
JSON_OPEN = set(["[", "{"])
JSON_CLOSE = set(["]", "}"])
JSON_SKIP = set([" ", "\t", "\n", ","])
JSON_START = set(
    ["0",
     "1",
     "2",
     "3",
     "4",
     "5",
     "6",
     "7",
     "8",
     "9",
     "{",
     "[",
     '"'])


def direct_parse_key(biom_str, key):
    """Returns key:value from the biom string, or ""

    This method pulls an arbitrary key/value pair out from a BIOM string
    """
    base_idx = biom_str.find('"%s":' % key)
    if base_idx == -1:
        return ""
    else:
        start_idx = base_idx + len(key) + 3  # shift over "key":

    # find the start token
    cur_idx = start_idx
    while biom_str[cur_idx] not in JSON_START:
        cur_idx += 1

    if biom_str[cur_idx] not in JSON_OPEN:
        # do we have a number?
        while biom_str[cur_idx] not in [",", "{", "}"]:
            cur_idx += 1

    else:
        # we have an object
        stack = [biom_str[cur_idx]]
        cur_idx += 1
        while stack:
            cur_char = biom_str[cur_idx]

            if cur_char == QUOTE:
                if stack[-1] == QUOTE:
                    stack.pop()
                else:
                    stack.append(cur_char)
            elif cur_char in JSON_CLOSE:
                try:
                    stack.pop()
                except IndexError:  # got an int or float?
                    cur_idx -= 1
                    break
            elif cur_char in JSON_OPEN:
                stack.append(cur_char)
            cur_idx += 1

    return biom_str[base_idx:cur_idx]


def direct_slice_data(biom_str, to_keep, axis):
    """Pull out specific slices from a BIOM string

    biom_str : JSON-formatted BIOM string
    to_keep  : indices to keep
    axis     : either 'samples' or 'observations'

    Will raise IndexError if the inices are out of bounds. Fully zerod rows
    or columns are possible and this is _not_ checked.
    """
    if axis not in ['observations', 'samples']:
        raise IndexError("Unknown axis type")

    # it would be nice if all of these lookups could be done in a single
    # traversal of biom_str, but it likely is at the cost of code complexity
    shape_kv_pair = direct_parse_key(biom_str, "shape")
    if shape_kv_pair == "":
        raise ValueError("biom_str does not appear to be in BIOM format!")

    data_fields = direct_parse_key(biom_str, "data")
    if data_fields == "":
        raise ValueError("biom_str does not appear to be in BIOM format!")

    matrix_type_kv_pair = direct_parse_key(biom_str, "matrix_type")
    if matrix_type_kv_pair == "":
        raise ValueError("biom_str does not appear to be in BIOM format!")

    # determine shape
    raw_shape = shape_kv_pair.split(':')[-1].replace("[", "").replace("]", "")
    n_rows, n_cols = map(int, raw_shape.split(","))

    # slice to just data
    data_start = data_fields.find('[') + 1
    # trim trailing ]
    data_fields = data_fields[data_start:len(data_fields) - 1]

    # bounds check
    if min(to_keep) < 0:
        raise IndexError("Observations to keep are out of bounds!")

    # more bounds check and set new shape
    new_shape = "[%d, %d]"
    if axis == 'observations':
        if max(to_keep) >= n_rows:
            raise IndexError("Observations to keep are out of bounds!")
        new_shape = new_shape % (len(to_keep), n_cols)
    elif axis == 'samples':
        if max(to_keep) >= n_cols:
            raise IndexError("Samples to keep are out of bounds!")
        new_shape = new_shape % (n_rows, len(to_keep))

    to_keep = set(to_keep)
    new_data = []

    if axis == 'observations':
        new_data = _direct_slice_data_sparse_obs(data_fields, to_keep)
    elif axis == 'samples':
        new_data = _direct_slice_data_sparse_samp(data_fields, to_keep)

    return '"data": %s, "shape": %s' % (new_data, new_shape)

STRIP_F = lambda x: x.strip("[] \n\t")


def _remap_axis_sparse_obs(rcv, lookup):
    """Remap a sparse observation axis"""
    row, col, value = map(STRIP_F, rcv.split(','))
    return "%s,%s,%s" % (lookup[row], col, value)


def _remap_axis_sparse_samp(rcv, lookup):
    """Remap a sparse sample axis"""
    row, col, value = map(STRIP_F, rcv.split(','))
    return "%s,%s,%s" % (row, lookup[col], value)


def _direct_slice_data_sparse_obs(data, to_keep):
    """slice observations from data

    data : raw data string from a biom file
    to_keep : rows to keep
    """
    # interogate all the datas
    new_data = []
    remap_lookup = dict([(str(v), i) for i, v in enumerate(sorted(to_keep))])
    for rcv in data.split('],'):
        r, c, v = STRIP_F(rcv).split(',')
        if r in remap_lookup:
            new_data.append(_remap_axis_sparse_obs(rcv, remap_lookup))
    return '[[%s]]' % '],['.join(new_data)


def _direct_slice_data_sparse_samp(data, to_keep):
    """slice samples from data

    data : raw data string from a biom file
    to_keep : columns to keep
    """
    # could do sparse obs/samp in one forloop, but then theres the
    # expense of the additional if-statement in the loop
    new_data = []
    remap_lookup = dict([(str(v), i) for i, v in enumerate(sorted(to_keep))])
    for rcv in data.split('],'):
        r, c, v = rcv.split(',')
        if c in remap_lookup:
            new_data.append(_remap_axis_sparse_samp(rcv, remap_lookup))
    return '[[%s]]' % '],['.join(new_data)


def get_axis_indices(biom_str, to_keep, axis):
    """Returns the indices for the associated ids to keep

    biom_str : a BIOM formatted JSON string
    to_keep  : a list of IDs to get indices for
    axis     : either 'samples' or 'observations'

    Raises KeyError if unknown key is specified
    """
    to_keep = set(to_keep)
    if axis == 'observations':
        axis_key = 'rows'
        axis_data = direct_parse_key(biom_str, axis_key)
    elif axis == "samples":
        axis_key = 'columns'
        axis_data = direct_parse_key(biom_str, axis_key)
    else:
        raise ValueError("Unknown axis!")

    if axis_data == "":
        raise ValueError("biom_str does not appear to be in BIOM format!")

    axis_data = json.loads("{%s}" % axis_data)

    all_ids = set([v['id'] for v in axis_data[axis_key]])
    if not to_keep.issubset(all_ids):
        raise KeyError("Not all of the to_keep ids are in biom_str!")

    idxs = [i for i, v in enumerate(axis_data[axis_key]) if v['id'] in to_keep]
    idxs_lookup = set(idxs)

    subset = {axis_key: []}
    for i, v in enumerate(axis_data[axis_key]):
        if i in idxs_lookup:
            subset[axis_key].append(v)

    return idxs, json.dumps(subset)[1:-1]  # trim off { and }


def parse_biom_table(fp, input_is_dense=False):
    try:
        return Table.from_hdf5(fp)
    except:
        pass

    if hasattr(fp, 'read'):
        return parse_biom_table_json(json.load(fp),
                                     input_is_dense=input_is_dense)
    elif isinstance(fp, list):
        return parse_biom_table_json(json.loads(''.join(fp)),
                                     input_is_dense=input_is_dense)
    else:
        return parse_biom_table_json(json.loads(fp),
                                     input_is_dense=input_is_dense)


def parse_biom_table_json(json_table, data_pump=None, input_is_dense=False):
    """Parse a biom otu table type"""
    sample_ids = [col['id'] for col in json_table['columns']]
    sample_metadata = [col['metadata'] for col in json_table['columns']]
    obs_ids = [row['id'] for row in json_table['rows']]
    obs_metadata = [row['metadata'] for row in json_table['rows']]
    dtype = MATRIX_ELEMENT_TYPE[json_table['matrix_element_type']]

    if data_pump is None:
        table_obj = table_factory(json_table['data'], sample_ids, obs_ids,
                                  sample_metadata, obs_metadata,
                                  shape=json_table['shape'],
                                  dtype=dtype, input_is_dense=input_is_dense)
    else:
        table_obj = table_factory(data_pump, sample_ids, obs_ids,
                                  sample_metadata, obs_metadata,
                                  shape=json_table['shape'],
<<<<<<< HEAD
                                  dtype=dtype)
=======
                                  dtype=dtype, input_is_dense=input_is_dense)

>>>>>>> d7d28b86
    return table_obj


def sc_pipe_separated(x):
    complex_metadata = []
    for y in x.split('|'):
        simple_metadata = []
        for e in y.split(';'):
            simple_metadata.append(e.strip())
        complex_metadata.append(simple_metadata)
    return complex_metadata


def parse_classic_table_to_rich_table(lines, sample_mapping, obs_mapping,
                                      process_func, **kwargs):
    """Parses an table (tab delimited) (observation x sample)

    sample_mapping : can be None or {'sample_id':something}
    obs_mapping : can be none or {'observation_id':something}
    """
    sample_ids, obs_ids, data, t_md, t_md_name = parse_classic_table(lines,
                                                                     **kwargs)

    # if we have it, keep it
    if t_md is None:
        obs_metadata = None
    else:
        obs_metadata = [{t_md_name: process_func(v)} for v in t_md]

    if sample_mapping is None:
        sample_metadata = None
    else:
        sample_metadata = [sample_mapping[sample_id]
                           for sample_id in sample_ids]

    # will override any metadata from parsed table
    if obs_mapping is not None:
        obs_metadata = [obs_mapping[obs_id] for obs_id in obs_ids]

    data = nparray_to_sparse(data)

    return table_factory(data, sample_ids, obs_ids, sample_metadata,
                         obs_metadata)


def parse_classic_table(lines, delim='\t', dtype=float, header_mark=None,
                        md_parse=None):
    """Parse a classic table into (sample_ids, obs_ids, data, metadata, name)

    If the last column does not appear to be numeric, interpret it as
    observation metadata, otherwise None.

    md_name is the column name for the last column if non-numeric

    NOTE: this is intended to be close to how QIIME classic OTU tables are
    parsed with the exception of the additional md_name field

    This function is ported from QIIME (http://www.qiime.org), previously named
    parse_classic_otu_table. QIIME is a GPL project, but we obtained permission
    from the authors of this function to port it to the BIOM Format project
    (and keep it under BIOM's BSD license).
    """
    if not isinstance(lines, list):
        try:
            lines = lines.readlines()
        except AttributeError:
            raise BiomParseException(
                "Input needs to support readlines or be indexable")

    # find header, the first line that is not empty and does not start with a #
    for idx, l in enumerate(lines):
        if not l.strip():
            continue
        if not l.startswith('#'):
            break
        if header_mark and l.startswith(header_mark):
            break

    if idx == 0:
        data_start = 1
        header = lines[0].strip().split(delim)[1:]
    else:
        if header_mark is not None:
            data_start = idx + 1
            header = lines[idx].strip().split(delim)[1:]
        else:
            data_start = idx
            header = lines[idx - 1].strip().split(delim)[1:]

    # attempt to determine if the last column is non-numeric, ie, metadata
    first_values = lines[data_start].strip().split(delim)
    last_value = first_values[-1]
    last_column_is_numeric = True

    if '.' in last_value:
        try:
            float(last_value)
        except ValueError:
            last_column_is_numeric = False
    else:
        try:
            int(last_value)
        except ValueError:
            last_column_is_numeric = False

    # determine sample ids
    if last_column_is_numeric:
        md_name = None
        metadata = None
        samp_ids = header[:]
    else:
        md_name = header[-1]
        metadata = []
        samp_ids = header[:-1]

    data = []
    obs_ids = []
    for line in lines[data_start:]:
        line = line.strip()
        if not line:
            continue
        if line.startswith('#'):
            continue

        fields = line.strip().split(delim)
        obs_ids.append(fields[0])

        if last_column_is_numeric:
            values = map(dtype, fields[1:])
        else:
            values = map(dtype, fields[1:-1])

            if md_parse is not None:
                metadata.append(md_parse(fields[-1]))
            else:
                metadata.append(fields[-1])

        data.append(values)

    return samp_ids, obs_ids, asarray(data), metadata, md_name


class MetadataMap(dict):

    @classmethod
    def from_file(cls, lines, strip_quotes=True, suppress_stripping=False,
                  header=None, process_fns=None):
        """Parse mapping file that relates samples or observations to metadata.

        Format: header line with fields
                optionally other comment lines starting with #
                tab-delimited fields

        process_fns: a dictionary of functions to apply to metadata categories.
         the keys should be the column headings, and the values should be
         functions which take a single value. For example, if the values in a
         column called "taxonomy" should be split on semi-colons before being
         added as metadata, and all other columns should be left as-is,
         process_fns should be:
          {'taxonomy': lambda x: x.split(';')}

        Assumes the first column in the mapping file is the id.

        This method is ported from QIIME (http://www.qiime.org), previously
        named parse_mapping_file/parse_mapping_file_to_dict. QIIME is a GPL
        project, but we obtained permission from the authors of this method
        to port it to the BIOM Format project (and keep it under BIOM's BSD
        license).
        """
        if hasattr(lines, "upper"):
            # Try opening if a string was passed
            try:
                lines = open(lines, 'U')
            except IOError:
                raise BiomParseException("A string was passed that doesn't "
                                         "refer to an accessible filepath.")

        if strip_quotes:
            if suppress_stripping:
                # remove quotes but not spaces
                strip_f = lambda x: x.replace('"', '')
            else:
                # remove quotes and spaces
                strip_f = lambda x: x.replace('"', '').strip()
        else:
            if suppress_stripping:
                # don't remove quotes or spaces
                strip_f = lambda x: x
            else:
                # remove spaces but not quotes
                strip_f = lambda x: x.strip()

        # if the user didn't provide process functions, initialize as
        # an empty dict
        if process_fns is None:
            process_fns = {}

        # Create lists to store the results
        mapping_data = []
        header = header or []
        comments = []

        # Begin iterating over lines
        for line in lines:
            line = strip_f(line)
            if not line or (suppress_stripping and not line.strip()):
                # skip blank lines when not stripping lines
                continue

            if line.startswith('#'):
                line = line[1:]
                if not header:
                    header = line.strip().split('\t')
                else:
                    comments.append(line)
            else:
                # Will add empty string to empty fields
                tmp_line = map(strip_f, line.split('\t'))
                if len(tmp_line) < len(header):
                    tmp_line.extend([''] * (len(header) - len(tmp_line)))
                mapping_data.append(tmp_line)

        if not header:
            raise BiomParseException("No header line was found in mapping "
                                     "file.")
        if not mapping_data:
            raise BiomParseException("No data found in mapping file.")

        first_col = [i[0] for i in mapping_data]
        if len(first_col) != len(set(first_col)):
            raise BiomParseException("First column values are not unique! "
                                     "Cannot be ids.")

        mapping = {}
        for vals in mapping_data:
            current_d = {}
            for k, v in zip(header[1:], vals[1:]):
                try:
                    current_d[k] = process_fns[k](v)
                except KeyError:
                    current_d[k] = v
            mapping[vals[0]] = current_d

        return cls(mapping)

    def __init__(self, mapping):
        """Accepts dictionary mapping IDs to metadata.

        ``mapping`` should be a dictionary mapping an ID to a dictionary of
        metadata. For example:

        {'Sample1': {'Treatment': 'Fast'}, 'Sample2': {'Treatment': 'Control'}}
        """
        super(MetadataMap, self).__init__(mapping)


def generatedby():
    """Returns a generated by string"""
    return 'BIOM-Format %s' % __version__


def convert_table_to_biom(table_f, sample_mapping, obs_mapping,
                          process_func, **kwargs):
    """Convert a contigency table to a biom table

    sample_mapping : dict of {'sample_id':metadata} or None
    obs_mapping : dict of {'obs_id':metadata} or None
    process_func: a function to transform observation metadata
    dtype : type of table data
    """
    otu_table = parse_classic_table_to_rich_table(table_f, sample_mapping,
                                                  obs_mapping, process_func,
                                                  **kwargs)
    return otu_table.get_biom_format_json_string(generatedby())


def biom_meta_to_string(metadata, replace_str=':'):
    """Determine which format the metadata is and then convert to a string"""

    # Note that since ';' and '|' are used as seperators we must replace them
    # if they exist

    # metadata is just a string (not a list)
    if isinstance(metadata, str) or isinstance(metadata, unicode):
        return metadata.replace(';', replace_str)
    elif isinstance(metadata, list):
        transtab = maketrans(';|', ''.join([replace_str, replace_str]))
        # metadata is list of lists
        if isinstance(metadata[0], list):
            new_metadata = []
            for x in metadata:
                # replace erroneus delimiters
                values = [y.strip().trans(transtab) for y in x]
                new_metadata.append("; ".join(values))
            return "|".join(new_metadata)

        # metadata is list (of strings)
        else:
            return (
                "; ".join(x.replace(';', replace_str).strip()
                          for x in metadata)
            )


def convert_biom_to_table(biom_f, header_key=None, header_value=None,
                          md_format=None):
    """Convert a biom table to a contigency table"""
    table = parse_biom_table(biom_f)
    if md_format is None:
        md_format = biom_meta_to_string

    if table.observation_metadata is None:
        return table.delimited_self()

    if header_key in table.observation_metadata[0]:
        return table.delimited_self(header_key=header_key,
                                    header_value=header_value,
                                    metadata_formatter=md_format)
    else:
        return table.delimited_self()<|MERGE_RESOLUTION|>--- conflicted
+++ resolved
@@ -280,12 +280,8 @@
         table_obj = table_factory(data_pump, sample_ids, obs_ids,
                                   sample_metadata, obs_metadata,
                                   shape=json_table['shape'],
-<<<<<<< HEAD
-                                  dtype=dtype)
-=======
                                   dtype=dtype, input_is_dense=input_is_dense)
 
->>>>>>> d7d28b86
     return table_obj
 
 
