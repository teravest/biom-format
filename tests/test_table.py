--- conflicted
+++ resolved
@@ -21,16 +21,11 @@
                         prefer_self, index_list, dict_to_nparray,
                         list_dict_to_nparray, table_factory,
                         list_list_to_nparray, to_sparse,
-<<<<<<< HEAD
-                        nparray_to_sparse, list_nparray_to_sparse,
-                        get_zerod_matrix)
-=======
                         nparray_to_sparseobj, list_nparray_to_sparseobj,
                         SparseObj, get_zerod_matrix,)
 
 if HAVE_H5PY:
     import h5py
->>>>>>> 5a113c85
 
 __author__ = "Daniel McDonald"
 __copyright__ = "Copyright 2011-2013, The BIOM Format Development Team"
