#!/usr/bin/env python

# ----------------------------------------------------------------------------
# Copyright (c) 2011-2013, The BIOM Format Development Team.
#
# Distributed under the terms of the Modified BSD License.
#
# The full license is in the file COPYING.txt, distributed with this software.
# ----------------------------------------------------------------------------

import os
from tempfile import mktemp
from unittest import TestCase, main

import numpy.testing as npt
import numpy as np
from scipy.sparse import lil_matrix, csr_matrix

from biom.exception import UnknownAxisError, UnknownIDError, TableException
from biom.util import unzip, HAVE_H5PY
from biom.table import (Table, prefer_self, index_list, dict_to_nparray,
                        list_dict_to_nparray, table_factory,
                        list_list_to_nparray, list_nparray_to_sparse,
                        to_sparse, list_dict_to_sparse,
                        dict_to_sparse, coo_arrays_to_sparse,
                        list_list_to_sparse, nparray_to_sparse,
                        list_sparse_to_sparse)

if HAVE_H5PY:
    import h5py

__author__ = "Daniel McDonald"
__copyright__ = "Copyright 2011-2013, The BIOM Format Development Team"
__credits__ = ["Daniel McDonald", "Jai Ram Rideout", "Justin Kuczynski",
               "Greg Caporaso", "Jose Clemente", "Adam Robbins-Pianka",
               "Joshua Shorenstein", "Jose Antonio Navas Molina"]
__license__ = "BSD"
__url__ = "http://biom-format.org"
__maintainer__ = "Daniel McDonald"
__email__ = "daniel.mcdonald@colorado.edu"


class SupportTests(TestCase):

    def test_table_factory_sparse_nparray(self):
        """beat the table_factory sparsely to death"""
        # nparray test
        samp_ids = ['1', '2', '3', '4']
        obs_ids = ['a', 'b', 'c']
        nparray = np.array([[1, 2, 3, 4], [-1, 6, 7, 8], [9, 10, 11, 12]])
        data = nparray_to_sparse(
            np.array([[1, 2, 3, 4], [-1, 6, 7, 8], [9, 10, 11, 12]]))
        exp = Table(data, samp_ids, obs_ids)
        obs = table_factory(nparray, samp_ids, obs_ids)
        self.assertEqual(obs, exp)

    def test_table_factory_sparse_list_nparray(self):
        """beat the table_factory sparsely to death"""
        # list of nparray test
        samp_ids = ['1', '2', '3', '4']
        obs_ids = ['a', 'b', 'c']
        list_np = [np.array([1, 2, 3, 4]), np.array([5, 6, 7, 8]),
                   np.array([9, 10, 11, 12])]
        data = list_nparray_to_sparse(list_np)
        exp = Table(data, samp_ids, obs_ids)
        obs = table_factory(list_np, samp_ids, obs_ids)
        self.assertEqual(obs, exp)

    def test_table_factory_sparse_dict(self):
        """beat the table_factory sparsely to death"""
        # dict test
        samp_ids = range(24)
        obs_ids = range(101)
        dict_input = {(0, 0): 1, (0, 10): 5, (100, 23): -3}
        d_input = np.zeros((101, 24), dtype=float)
        d_input[0, 0] = 1
        d_input[0, 10] = 5
        d_input[100, 23] = -3
        data = nparray_to_sparse(d_input)
        exp = Table(data, samp_ids, obs_ids)
        obs = table_factory(dict_input, samp_ids, obs_ids)
        self.assertEqual(obs, exp)

    def test_table_factory_sparse_list_dict(self):
        """beat the table_factory sparsely to death"""
        # list of dict test
        samp_ids = range(11)
        obs_ids = range(3)
        ld_input = np.zeros((3, 11), dtype=float)
        ld_input[0, 5] = 10
        ld_input[0, 10] = 2
        ld_input[1, 1] = 15
        ld_input[2, 3] = 7
        data = nparray_to_sparse(ld_input)
        exp = Table(data, samp_ids, obs_ids)
        list_dict = [{(0, 5): 10, (10, 10): 2}, {(0, 1): 15}, {(0, 3): 7}]
        obs = table_factory(list_dict, samp_ids, obs_ids)
        self.assertEqual(obs, exp)

    def test_table_factory_sparse_list_list(self):
        """beat the table_factory sparsely to death"""
        # list list test
        samp_ids = range(3)
        obs_ids = range(2)
        exp_data = lil_matrix((2, 3))
        exp_data[0, 1] = 5
        exp_data[1, 2] = 10
        exp = Table(exp_data, samp_ids, obs_ids)
        input_ = [[0, 1, 5], [1, 2, 10]]
        obs = table_factory(input_, samp_ids, obs_ids)
        self.assertEqual(obs, exp)

    def test_table_exception(self):
        """Make sure a TableException can be raised"""
        def f():
            raise TableException
        self.assertRaises(TableException, f)

    def test_list_list_to_nparray(self):
        """Convert [[value, value, ... value], ...] to nparray"""
        input_ = [[1, 2, 3, 4, 5], [6, 7, 8, 9, 0], [7, 6, 5, 4, 3]]
        exp = np.array(
            [[1, 2, 3, 4, 5], [6, 7, 8, 9, 0], [7, 6, 5, 4, 3]], dtype=float)
        obs = list_list_to_nparray(input_)
        npt.assert_equal(obs, exp)

    def test_dict_to_nparray(self):
        """Take a dict -> array"""
        input_ = {(0, 0): 1, (0, 10): 5, (100, 23): -3}
        exp = np.zeros((101, 24), dtype=float)
        exp[0, 0] = 1
        exp[0, 10] = 5
        exp[100, 23] = -3
        obs = dict_to_nparray(input_)
        npt.assert_equal(obs, exp)

    def test_list_dict_to_nparray(self):
        """List of dict -> nparray"""
        input_ = [{(0, 5): 10, (10, 10): 2}, {(0, 1): 15}, {(0, 3): 7}]
        exp = np.zeros((3, 11), dtype=float)
        exp[0, 5] = 10
        exp[0, 10] = 2
        exp[1, 1] = 15
        exp[2, 3] = 7
        obs = list_dict_to_nparray(input_)
        npt.assert_equal(obs, exp)

    def test_prefer_self(self):
        """prefer x"""
        exp = 1
        obs = prefer_self(1, 2)
        self.assertEqual(obs, exp)

        exp = 2
        obs = prefer_self(None, 2)
        self.assertEqual(obs, exp)

        exp = None
        obs = prefer_self(None, None)
        self.assertEqual(obs, exp)

    def test_index_list(self):
        """returns a dict for list lookups"""
        exp = {'a': 2, 'b': 0, 'c': 1}
        obs = index_list(['b', 'c', 'a'])
        self.assertEqual(obs, exp)


class TableTests(TestCase):

    def setUp(self):
        self.simple_derived = Table(
            to_sparse(np.array([[5, 6], [7, 8]])), [1, 2], [3, 4])
        self.vals = {(0, 0): 5, (0, 1): 6, (1, 0): 7, (1, 1): 8}
        self.st1 = Table(to_sparse(self.vals),
                         ['a', 'b'], ['1', '2'])
        self.st2 = Table(to_sparse(self.vals),
                         ['a', 'b'], ['1', '2'])
        self.vals3 = to_sparse({(0, 0): 1, (0, 1): 2, (1, 0): 3, (1, 1): 4})
        self.vals4 = to_sparse({(0, 0): 1, (0, 1): 2, (1, 0): 3, (1, 1): 4})
        self.st3 = Table(self.vals3, ['b', 'c'], ['2', '3'])
        self.st4 = Table(self.vals4, ['c', 'd'], ['3', '4'])
        self.st_rich = Table(to_sparse(self.vals),
                             ['a', 'b'], ['1', '2'],
                             [{'barcode': 'aatt'}, {'barcode': 'ttgg'}],
                             [{'taxonomy': ['k__a', 'p__b']},
                              {'taxonomy': ['k__a', 'p__c']}])

        self.empty_st = Table(to_sparse([]), [], [])

        self.vals5 = to_sparse({(0, 1): 2, (1, 1): 4})
        self.st5 = Table(self.vals5, ['a', 'b'], ['5', '6'])

        self.vals6 = to_sparse({(0, 0): 0, (0, 1): 0, (1, 0): 0, (1, 1): 0})
        self.st6 = Table(self.vals6, ['a', 'b'], ['5', '6'])

        self.vals7 = to_sparse({(0, 0): 5, (0, 1): 7, (1, 0): 8, (1, 1): 0})
        self.st7 = Table(self.vals7, ['a', 'b'], ['5', '6'])

        self.single_sample_st = Table(
            to_sparse(np.array([[2.0], [0.0], [1.0]])), ['S1'],
            ['O1', 'O2', 'O3'])
        self.single_obs_st = Table(to_sparse(np.array([[2.0, 0.0, 1.0]])),
                                   ['S1', 'S2', 'S3'], ['O1'])

        self.to_remove = []

        # 1 0 2
        # 3 0 4
        self.mat1 = Table(to_sparse(np.array([[1, 0, 2], [3, 0, 4]])),
                          ['s1', 's2', 's3'], ['o1', 'o2'])

        # Empty/null cases (i.e., 0x0, 0xn, nx0).
        ids = lambda X: ['x%d' % e for e in range(0, X)]
        self.null1 = Table(to_sparse(np.zeros((0, 0))), [], [])
        self.null2 = Table(to_sparse(np.zeros((0, 42), dtype=float)), ids(42), [])
        self.null3 = Table(to_sparse(np.zeros((42, 0), dtype=float)), [], ids(42))
        self.nulls = [self.null1, self.null2, self.null3]

        # 0 0
        # 0 0
        self.empty = Table(to_sparse(np.zeros((2, 2))), ids(2), ids(2))

        # 1 0 3
        h = np.array([[1.0, 0.0, 3.0]])
        self.row_vec = Table(h, ids(3), ids(1))

        # 1
        # 0
        # 3
        h = np.array([[1], [0], [3]])
        self.col_vec = Table(to_sparse(h), ids(1), ids(3))

        # 1x1
        h = np.array([[42]])
        self.single_ele = Table(to_sparse(h), ['a'], ['b'])

        # Explicit zeros.
        self.explicit_zeros = Table(to_sparse(np.array([[0, 0, 1], [1, 0, 0],
                                                     [1, 0, 2]])),
                                    ['a', 'b', 'c'], ['x', 'y', 'z'])

    def tearDown(self):
        if self.to_remove:
            for f in self.to_remove:
                os.remove(f)

    @npt.dec.skipif(HAVE_H5PY is False, msg='H5PY is not installed')
    def test_from_hdf5(self):
        """Parse a hdf5 formatted BIOM table"""
        cwd = os.getcwd()
        if '/' in __file__:
            os.chdir(__file__.rsplit('/', 1)[0])
        t = Table.from_hdf5(h5py.File('test_data/test.biom'))
        os.chdir(cwd)

        npt.assert_equal(t.sample_ids, ('Sample1', 'Sample2', 'Sample3',
                                        'Sample4', 'Sample5', 'Sample6'))
        npt.assert_equal(t.observation_ids, ('GG_OTU_1', 'GG_OTU_2',
                                             'GG_OTU_3', 'GG_OTU_4',
                                             'GG_OTU_5'))
        exp_obs_md = ({u'taxonomy': [u'k__Bacteria',
                                     u'p__Proteobacteria',
                                     u'c__Gammaproteobacteria',
                                     u'o__Enterobacteriales',
                                     u'f__Enterobacteriaceae',
                                     u'g__Escherichia',
                                     u's__']},
                      {u'taxonomy': [u'k__Bacteria',
                                     u'p__Cyanobacteria',
                                     u'c__Nostocophycideae',
                                     u'o__Nostocales',
                                     u'f__Nostocaceae',
                                     u'g__Dolichospermum',
                                     u's__']},
                      {u'taxonomy': [u'k__Archaea',
                                     u'p__Euryarchaeota',
                                     u'c__Methanomicrobia',
                                     u'o__Methanosarcinales',
                                     u'f__Methanosarcinaceae',
                                     u'g__Methanosarcina',
                                     u's__']},
                      {u'taxonomy': [u'k__Bacteria',
                                     u'p__Firmicutes',
                                     u'c__Clostridia',
                                     u'o__Halanaerobiales',
                                     u'f__Halanaerobiaceae',
                                     u'g__Halanaerobium',
                                     u's__Halanaerobiumsaccharolyticum']},
                      {u'taxonomy': [u'k__Bacteria',
                                     u'p__Proteobacteria',
                                     u'c__Gammaproteobacteria',
                                     u'o__Enterobacteriales',
                                     u'f__Enterobacteriaceae',
                                     u'g__Escherichia',
                                     u's__']})
        self.assertEqual(t.observation_metadata, exp_obs_md)

        exp_samp_md = ({u'LinkerPrimerSequence': u'CATGCTGCCTCCCGTAGGAGT',
                        u'BarcodeSequence': u'CGCTTATCGAGA',
                        u'Description': u'human gut',
                        u'BODY_SITE': u'gut'},
                       {u'LinkerPrimerSequence': u'CATGCTGCCTCCCGTAGGAGT',
                        u'BarcodeSequence': u'CATACCAGTAGC',
                        u'Description': u'human gut',
                        u'BODY_SITE': u'gut'},
                       {u'LinkerPrimerSequence': u'CATGCTGCCTCCCGTAGGAGT',
                        u'BarcodeSequence': u'CTCTCTACCTGT',
                        u'Description': u'human gut',
                        u'BODY_SITE': u'gut'},
                       {u'LinkerPrimerSequence': u'CATGCTGCCTCCCGTAGGAGT',
                        u'BarcodeSequence': u'CTCTCGGCCTGT',
                        u'Description': u'human skin',
                        u'BODY_SITE': u'skin'},
                       {u'LinkerPrimerSequence': u'CATGCTGCCTCCCGTAGGAGT',
                        u'BarcodeSequence': u'CTCTCTACCAAT',
                        u'Description': u'human skin',
                        u'BODY_SITE': u'skin'},
                       {u'LinkerPrimerSequence': u'CATGCTGCCTCCCGTAGGAGT',
                        u'BarcodeSequence': u'CTAACTACCAAT',
                        u'Description': u'human skin',
                        u'BODY_SITE': u'skin'})
        self.assertEqual(t.sample_metadata, exp_samp_md)

        exp = [np.array([0., 0., 1., 0., 0., 0.]),
               np.array([5., 1., 0., 2., 3., 1.]),
               np.array([0., 0., 1., 4., 0., 2.]),
               np.array([2., 1., 1., 0., 0., 1.]),
               np.array([0., 1., 1., 0., 0., 0.])]
        npt.assert_equal(list(t.iter_observation_data()), exp)

    @npt.dec.skipif(HAVE_H5PY is False, msg='H5PY is not installed')
    def test_to_hdf5(self):
        """Write a file"""
        fname = mktemp()
        self.to_remove.append(fname)
        h5 = h5py.File(fname, 'w')
        self.st_rich.to_hdf5(h5, 'tests')
        h5.close()

        h5 = h5py.File(fname, 'r')
        self.assertIn('observation', h5)
        self.assertIn('sample', h5)
        self.assertEqual(sorted(h5.attrs.keys()), sorted(['id', 'type',
                                                          'format-url',
                                                          'format-version',
                                                          'generated-by',
                                                          'creation-date',
                                                          'shape', 'nnz']))

        obs = Table.from_hdf5(h5)
        self.assertEqual(obs, self.st_rich)

    def test_index_invalid_input(self):
        """Correctly handles invalid input."""
        with self.assertRaises(UnknownAxisError):
            self.simple_derived.index(1, 'brofist')

    def test_index_sample(self):
        """returns the sample index"""
        self.assertEqual(0, self.simple_derived.index(1, 'sample'))
        self.assertEqual(1, self.simple_derived.index(2, 'sample'))

        with self.assertRaises(UnknownIDError):
            self.simple_derived.index(3, 'sample')

    def test_index_observation(self):
        """returns the observation index"""
        self.assertEqual(0, self.simple_derived.index(3, 'observation'))
        self.assertEqual(1, self.simple_derived.index(4, 'observation'))

        with self.assertRaises(UnknownIDError):
            self.simple_derived.index(5, 'observation')

    def test_index_ids(self):
        """Index all the ids!!!"""
        exp_samp = {1: 0, 2: 1}
        exp_obs = {3: 0, 4: 1}
        self.assertEqual(self.simple_derived._sample_index, exp_samp)
        self.assertEqual(self.simple_derived._obs_index, exp_obs)

    def test_sample_exists(self):
        """Verify samples exist!"""
        self.assertTrue(self.simple_derived.exists(1))
        self.assertTrue(self.simple_derived.exists(2))
        self.assertFalse(self.simple_derived.exists(3))

    def test_observation_exists(self):
        """Verify observation exist!"""
        self.assertTrue(self.simple_derived.exists(3, axis="observation"))
        self.assertTrue(self.simple_derived.exists(4, axis="observation"))
        self.assertFalse(self.simple_derived.exists(2, axis="observation"))

    def test_exists_invalid_axis(self):
        """Verify ValueError raised!"""
        with self.assertRaises(UnknownAxisError):
            self.simple_derived.exists(3, axis="fooz")

    def test_union_id_order(self):
        """Combine unique ids, union"""
        a = [1, 2, 3, 4]
        b = [3, 4, 5, 6, 0, 'a']
        exp = {1: 0, 2: 1, 3: 2, 4: 3, 5: 4, 6: 5, 0: 6, 'a': 7}
        obs = self.st1._union_id_order(a, b)
        self.assertEqual(obs, exp)

    def test_intersect_id_order(self):
        """Combine ids, intersection"""
        a = [1, 2, 3, 4]
        b = [3, 4, 5, 6, 0, 'a']
        exp = {3: 0, 4: 1}
        obs = self.st1._intersect_id_order(a, b)
        self.assertEqual(obs, exp)

    def test_verify_metadata(self):
        """Make sure the metadata is sane (including obs/sample ids)"""
        obs_ids = [1, 2, 3]
        obs_md = [{'a': 0}, {'b': 0}, {'c': 0}]
        samp_ids = [4, 5, 6, 7]
        samp_md = [{'d': 0}, {'e': 0}, {'f': 0}, {'g': 0}]
        d = np.array([[1, 2, 3, 4], [5, 6, 7, 8], [9, 10, 11, 12]])
        Table(d, samp_ids, obs_ids, samp_md, obs_md)
        # test is that no exception is raised

        obs_ids = [1, 2]
        self.assertRaises(TableException, Table, d, samp_ids, obs_ids, samp_md,
                          obs_md)

        obs_ids = [1, 2, 3]
        samp_ids = [4, 5, 6]
        self.assertRaises(TableException, Table, d, samp_ids, obs_ids, samp_md,
                          obs_md)

        samp_ids = [4, 5, 6, 7]
        obs_md = ['a', 'b']
        self.assertRaises(TableException, Table, d, samp_ids, obs_ids, samp_md,
                          obs_md)

        obs_md = ['a', 'b', 'c']
        samp_md = ['d', 'e', 'f']
        self.assertRaises(TableException, Table, d, samp_ids, obs_ids, samp_md,
                          obs_md)

        obs_md = None
        samp_md = None

        # test is that no exception is raised
        Table(d, samp_ids, obs_ids, samp_md, obs_md)

        # do not allow duplicate ids
        obs_ids = [1, 1, 3]
        samp_ids = [4, 5, 6]
        self.assertRaises(TableException, Table, d, samp_ids, obs_ids, samp_md,
                          obs_md)

        obs_ids = [1, 2, 3]
        samp_ids = [4, 4, 6]
        self.assertRaises(TableException, Table, d, samp_ids, obs_ids, samp_md,
                          obs_md)

    def test_cast_metadata(self):
        """Cast metadata objects to defaultdict to support default values"""
        obs_ids = [1, 2, 3]
        obs_md = [{'a': 1}, {'b': 2}, {'c': 3}]
        samp_ids = [4, 5, 6, 7]
        samp_md = [{'d': 1}, None, {'f': 3}, {'g': 4}]
        d = np.array([[1, 2, 3, 4], [5, 6, 7, 8], [9, 10, 11, 12]])
        t = Table(d, samp_ids, obs_ids, samp_md, obs_md)

        self.assertEqual(t.sample_metadata[0]['non existent key'], None)
        self.assertEqual(t.sample_metadata[1]['non existent key'], None)
        self.assertEqual(t.sample_metadata[2]['non existent key'], None)
        self.assertEqual(t.sample_metadata[3]['non existent key'], None)
        self.assertEqual(t.observation_metadata[0]['non existent key'], None)
        self.assertEqual(t.observation_metadata[1]['non existent key'], None)
        self.assertEqual(t.observation_metadata[2]['non existent key'], None)

    def test_add_metadata_two_entries(self):
        """ add_metadata functions with more than one md entry """
        obs_ids = [1, 2, 3]
        obs_md = {1: {'taxonomy': ['A', 'B'], 'other': 'h1'},
                  2: {'taxonomy': ['B', 'C'], 'other': 'h2'},
                  3: {'taxonomy': ['E', 'D', 'F'], 'other': 'h3'}}
        samp_ids = [4, 5, 6, 7]
        samp_md = [{'d': 0}, {'e': 0}, {'f': 0}, {'g': 0}]
        d = np.array([[1, 2, 3, 4], [5, 6, 7, 8], [9, 10, 11, 12]])
        t = Table(d, samp_ids, obs_ids, samp_md, obs_md=None)
        t.add_metadata(obs_md, axis='observation')
        self.assertEqual(t.observation_metadata[0]['taxonomy'], ['A', 'B'])
        self.assertEqual(t.observation_metadata[1]['taxonomy'], ['B', 'C'])
        self.assertEqual(t.observation_metadata[2]['taxonomy'],
                         ['E', 'D', 'F'])
        self.assertEqual(t.observation_metadata[0]['other'], 'h1')
        self.assertEqual(t.observation_metadata[1]['other'], 'h2')
        self.assertEqual(t.observation_metadata[2]['other'], 'h3')

        samp_md = {4: {'x': 'y', 'foo': 'bar'}, 5: {'x': 'z'}}
        t.add_metadata(samp_md, axis='sample')
        self.assertEqual(t.sample_metadata[0]['x'], 'y')
        self.assertEqual(t.sample_metadata[0]['foo'], 'bar')
        self.assertEqual(t.sample_metadata[1]['x'], 'z')

    def test_add_metadata_one_w_existing_metadata(self):
        """ add_sample_metadata functions with existing metadata """
        obs_ids = [1, 2, 3]
        obs_md = [{'a': 0}, {'b': 0}, {'c': 0}]
        samp_ids = [4, 5, 6, 7]
        samp_md = [{'Treatment': 'Control'},
                   {'Treatment': 'Fasting'},
                   {'Treatment': 'Fasting'},
                   {'Treatment': 'Control'}]
        d = np.array([[1, 2, 3, 4], [5, 6, 7, 8], [9, 10, 11, 12]])
        t = Table(d, samp_ids, obs_ids, samp_md, obs_md=obs_md)
        self.assertEqual(t.sample_metadata[0]['Treatment'], 'Control')
        self.assertEqual(t.sample_metadata[1]['Treatment'], 'Fasting')
        self.assertEqual(t.sample_metadata[2]['Treatment'], 'Fasting')
        self.assertEqual(t.sample_metadata[3]['Treatment'], 'Control')

        samp_md = {4: {'barcode': 'TTTT'},
                   6: {'barcode': 'AAAA'},
                   5: {'barcode': 'GGGG'},
                   7: {'barcode': 'CCCC'},
                   10: {'ignore': 'me'}}
        t.add_metadata(samp_md, 'sample')
        self.assertEqual(t.sample_metadata[0]['Treatment'], 'Control')
        self.assertEqual(t.sample_metadata[1]['Treatment'], 'Fasting')
        self.assertEqual(t.sample_metadata[2]['Treatment'], 'Fasting')
        self.assertEqual(t.sample_metadata[3]['Treatment'], 'Control')
        self.assertEqual(t.sample_metadata[0]['barcode'], 'TTTT')
        self.assertEqual(t.sample_metadata[1]['barcode'], 'GGGG')
        self.assertEqual(t.sample_metadata[2]['barcode'], 'AAAA')
        self.assertEqual(t.sample_metadata[3]['barcode'], 'CCCC')

        obs_md = {1: {'foo': 'bar'}}
        t.add_metadata(obs_md, axis='observation')
        self.assertEqual(t.observation_metadata[0]['foo'], 'bar')
        self.assertEqual(t.observation_metadata[1]['foo'], None)
        self.assertEqual(t.observation_metadata[2]['foo'], None)

    def test_add_metadata_one_entry(self):
        """ add_sample_metadata functions with single md entry """
        obs_ids = [1, 2, 3]
        obs_md = [{'a': 0}, {'b': 0}, {'c': 0}]
        samp_ids = [4, 5, 6, 7]
        samp_md = {4: {'Treatment': 'Control'},
                   5: {'Treatment': 'Fasting'},
                   6: {'Treatment': 'Fasting'},
                   7: {'Treatment': 'Control'}}
        d = np.array([[1, 2, 3, 4], [5, 6, 7, 8], [9, 10, 11, 12]])
        t = Table(d, samp_ids, obs_ids, samp_md=None, obs_md=obs_md)
        t.add_metadata(samp_md, axis='sample')
        self.assertEqual(t.sample_metadata[0]['Treatment'], 'Control')
        self.assertEqual(t.sample_metadata[1]['Treatment'], 'Fasting')
        self.assertEqual(t.sample_metadata[2]['Treatment'], 'Fasting')
        self.assertEqual(t.sample_metadata[3]['Treatment'], 'Control')

    def test_add_sample_metadata_two_entries(self):
        """ add_sample_metadata functions with more than one md entry """
        obs_ids = [1, 2, 3]
        obs_md = [{'a': 0}, {'b': 0}, {'c': 0}]
        samp_ids = [4, 5, 6, 7]
        samp_md = {4: {'Treatment': 'Control', 'D': ['A', 'A']},
                   5: {'Treatment': 'Fasting', 'D': ['A', 'B']},
                   6: {'Treatment': 'Fasting', 'D': ['A', 'C']},
                   7: {'Treatment': 'Control', 'D': ['A', 'D']}}
        d = np.array([[1, 2, 3, 4], [5, 6, 7, 8], [9, 10, 11, 12]])
        t = Table(d, samp_ids, obs_ids, samp_md=None, obs_md=obs_md)
        t.add_metadata(samp_md, axis='sample')
        self.assertEqual(t.sample_metadata[0]['Treatment'], 'Control')
        self.assertEqual(t.sample_metadata[1]['Treatment'], 'Fasting')
        self.assertEqual(t.sample_metadata[2]['Treatment'], 'Fasting')
        self.assertEqual(t.sample_metadata[3]['Treatment'], 'Control')
        self.assertEqual(t.sample_metadata[0]['D'], ['A', 'A'])
        self.assertEqual(t.sample_metadata[1]['D'], ['A', 'B'])
        self.assertEqual(t.sample_metadata[2]['D'], ['A', 'C'])
        self.assertEqual(t.sample_metadata[3]['D'], ['A', 'D'])

    def test_get_value_by_ids(self):
        """Return the value located in the matrix by the ids"""
        t1 = Table(to_sparse(np.array([[5, 6], [7, 8]])), [1, 2], [3, 4])
        t2 = Table(to_sparse(np.array([[5, 6], [7, 8]])), ['a', 'b'], ['c', 'd'])

        self.assertEqual(5, t1.get_value_by_ids(3, 1))
        self.assertEqual(6, t1.get_value_by_ids(3, 2))
        self.assertEqual(7, t1.get_value_by_ids(4, 1))
        self.assertEqual(8, t1.get_value_by_ids(4, 2))
        self.assertEqual(5, t2.get_value_by_ids('c', 'a'))
        self.assertEqual(6, t2.get_value_by_ids('c', 'b'))
        self.assertEqual(7, t2.get_value_by_ids('d', 'a'))
        self.assertEqual(8, t2.get_value_by_ids('d', 'b'))

        self.assertRaises(UnknownIDError, t1.get_value_by_ids, 'a', 1)
        self.assertRaises(UnknownIDError, t2.get_value_by_ids, 0, 0)

    def test_getitem(self):
        """getitem should work as expeceted"""
        self.assertEqual(self.simple_derived[0, 0], 5)
        self.assertEqual(self.simple_derived[1, 0], 7)
        self.assertEqual(self.simple_derived[0, 1], 6)
        self.assertEqual(self.simple_derived[1, 1], 8)
        self.assertRaises(IndexError, self.simple_derived.__getitem__, [1, 2])

    def test_is_empty(self):
        """returns true if empty"""
        self.assertTrue(Table(np.array([]), [], []).is_empty())
        self.assertFalse(self.simple_derived.is_empty())

    def test_convert_vector_to_dense(self):
        """Properly converts ScipySparseMat vectors to dense numpy repr."""
        input_row = lil_matrix((1, 3))
        input_row[(0, 0)] = 1
        input_row[(0, 2)] = 3
        exp = np.array([1, 0, 3])
        obs = self.row_vec._to_dense(input_row)
        npt.assert_array_equal(obs, exp)

        input_row = lil_matrix((3, 1))
        input_row[(0, 0)] = 1
        input_row[(2, 0)] = 3
        exp = np.array([1, 0, 3])
        obs = self.row_vec._to_dense(input_row)
        npt.assert_array_equal(obs, exp)

        input_row = lil_matrix((1, 1))
        input_row[(0, 0)] = 42
        exp = np.array([42])
        obs = self.single_ele._to_dense(input_row)
        npt.assert_array_equal(obs, exp)

    def test_shape(self):
        """What kind of shape are you in?"""
        npt.assert_array_equal(self.null1.shape, (0, 0))
        npt.assert_array_equal(self.null2.shape, (0, 42))
        npt.assert_array_equal(self.null3.shape, (42, 0))
        npt.assert_array_equal(self.mat1.shape, (2, 3))
        npt.assert_array_equal(self.empty.shape, (2, 2))
        npt.assert_array_equal(self.row_vec.shape, (1, 3))
        npt.assert_array_equal(self.col_vec.shape, (3, 1))
        npt.assert_array_equal(self.single_ele.shape, (1, 1))

    def test_dtype(self):
        """What's your type?"""
        for m in self.nulls:
            self.assertEqual(m.dtype, None)

        self.assertEqual(self.empty.dtype, float)
        self.assertEqual(self.row_vec.dtype, float)

    def test_nnz(self):
        """What is your NNZ?"""
        for m in self.nulls:
            self.assertEqual(m.nnz, 0)

        self.assertEqual(self.empty.nnz, 0)
        self.assertEqual(self.single_ele.nnz, 1)
        self.assertEqual(self.mat1.nnz, 4)
        self.assertEqual(self.explicit_zeros.nnz, 4)

    def test_get_row(self):
        """Test grabbing a row from the matrix."""
        # note that we only have to test the first two elements don't have that
        # row according to the underlying scipy sparse matrix
        for i in range(0, 2):
            with self.assertRaises(IndexError):
                self.nulls[i]._get_row(0)

        exp = lil_matrix((1, 3))
        exp[(0, 0)] = 1
        exp[(0, 2)] = 2

        obs = self.mat1._get_row(0)
        self.assertEqual((obs != exp).sum(), 0)

    def test_get_col(self):
        """Test grabbing a column from the matrix."""
        # note that we only have to test the first and last element, these
        # don't have that column according to the underlying scipy sparse
        # matrix
        for i in [0, 2]:
            with self.assertRaises(IndexError):
                self.nulls[i]._get_col(0)

        exp = lil_matrix((2, 1))
        exp[(0, 0)] = 1
        exp[(1, 0)] = 3

        obs = self.mat1._get_col(0)
        self.assertEqual((obs != exp).sum(), 0)

    def test_eq(self):
        """Test whether two matrices are equal."""
        # Empty/null cases (i.e., 0x0, 0xn, nx0).
        ids = lambda X: ['x%d' % e for e in range(0, X)]
        a = Table(to_sparse(np.zeros((0, 0))), [], [])
        b = Table(to_sparse(np.zeros((0, 42), dtype=float)), ids(42), [])
        c = Table(to_sparse(np.zeros((42, 0), dtype=float)), [], ids(42))
        d = Table(to_sparse(np.zeros((2, 2))), ids(2), ids(2))

        self.assertTrue(self.null1 == a)
        self.assertTrue(self.null2 == b)
        self.assertTrue(self.null3 == c)
        self.assertTrue(self.empty == d)

        mat2 = Table(to_sparse(np.array([[1, 0, 2], [3, 0, 4]])),
                     ['s1', 's2', 's3'], ['o1', 'o2'])
        self.assertTrue(self.mat1 == mat2)

        # Sparse format shouldn't matter; can someone help me assess that this
        # is not needed anymore i. e. it was deprecated
        # mat2.convert('lil')
        # self.assertNotEqual(self.mat1.fmt, mat2.fmt)
        # self.assertTrue(self.mat1 == mat2)

        # Equality works in both directions.
        self.assertTrue(mat2 == self.mat1)

    def test_ne(self):
        """Test whether two matrices are not equal."""
        # Wrong type.
        self.assertTrue(self.null1 != np.array([]))

        # Wrong shape.
        ids = lambda X: ['x%d' % e for e in range(0, X)]
        d = Table(to_sparse(np.ones((1, 1))), ids(1), ids(1))
        self.assertTrue(self.null2 != self.null3)
        self.assertTrue(self.empty != d)

        # Wrong dtype.
        d = Table(to_sparse(np.zeros((2, 2))), ids(2), ids(2), type=float)
        self.assertTrue(self.empty != d)

        # Wrong size.
        wrong_size = Table(to_sparse(np.zeros((2, 2))), ids(2), ids(2))
        self.assertTrue(self.empty == wrong_size)
        wrong_size = Table(to_sparse(np.ones((1, 1))), ['a'], ['c'])
        self.assertTrue(self.empty != wrong_size)

        # Wrong size.
        wrong_data = self.mat1.copy()
        self.assertTrue(self.mat1 == wrong_data)
        wrong_data = Table(to_sparse(np.array([[42, 0, 2], [3, 0, 4]])),
                           ['s1', 's2', 's3'], ['o1', 'o2'])
        self.assertTrue(self.mat1 != wrong_data)
        self.assertTrue(wrong_data != self.mat1)

    def test_getitem_2(self):
        """Test getting an element from the matrix."""
        for m in self.nulls:
            with self.assertRaises(IndexError):
                m[0, 0]

        with self.assertRaises(IndexError):
            self.empty[0]

        with self.assertRaises(IndexError):
            self.empty[:, :]

        with self.assertRaises(IndexError):
            self.empty[0:1, 0]

        with self.assertRaises(IndexError):
            self.empty[0, 0:1]

        exp = lil_matrix((2, 1))
        obs = self.empty[:, 0]
        self.assertEqual((obs != exp).sum(), 0)

        # Extracting a column.
        obs = self.mat1[:, 2]
        self.assertEqual((obs != self.mat1._get_col(2)).sum(), 0)

        # Extracting a row.
        obs = self.mat1[1, :]
        self.assertEqual((obs != self.mat1._get_row(1)).sum(), 0)

        # Extracting a single element.
        self.assertEqual(self.empty[1, 1], 0)
        self.assertEqual(self.mat1[1, 2], 4)

        with self.assertRaises(IndexError):
            self.mat1[1, 3]


class SparseTableTests(TestCase):

    def setUp(self):
        self.vals = {(0, 0): 5, (0, 1): 6, (1, 0): 7, (1, 1): 8}
        self.st1 = Table(to_sparse(self.vals),
                         ['a', 'b'], ['1', '2'])
        self.st2 = Table(to_sparse(self.vals),
                         ['a', 'b'], ['1', '2'])
        self.vals3 = to_sparse({(0, 0): 1, (0, 1): 2, (1, 0): 3, (1, 1): 4})
        self.vals4 = to_sparse({(0, 0): 1, (0, 1): 2, (1, 0): 3, (1, 1): 4})
        self.st3 = Table(self.vals3, ['b', 'c'], ['2', '3'])
        self.st4 = Table(self.vals4, ['c', 'd'], ['3', '4'])
        self._to_dict_f = lambda x: sorted(x.items())
        self.st_rich = Table(to_sparse(self.vals),
                             ['a', 'b'], ['1', '2'],
                             [{'barcode': 'aatt'}, {'barcode': 'ttgg'}],
                             [{'taxonomy': ['k__a', 'p__b']},
                              {'taxonomy': ['k__a', 'p__c']}])

        self.empty_st = Table(to_sparse([]), [], [])

        self.vals5 = to_sparse({(0, 1): 2, (1, 1): 4})
        self.st5 = Table(self.vals5, ['a', 'b'], ['5', '6'])

        self.vals6 = to_sparse({(0, 0): 0, (0, 1): 0, (1, 0): 0, (1, 1): 0})
        self.st6 = Table(self.vals6, ['a', 'b'], ['5', '6'])

        self.vals7 = to_sparse({(0, 0): 5, (0, 1): 7, (1, 0): 8, (1, 1): 0})
        self.st7 = Table(self.vals7, ['a', 'b'], ['5', '6'])

        self.single_sample_st = Table(
            to_sparse(np.array([[2.0], [0.0], [1.0]])), ['S1'],
            ['O1', 'O2', 'O3'])
        self.single_obs_st = Table(to_sparse(np.array([[2.0, 0.0, 1.0]])),
                                   ['S1', 'S2', 'S3'], ['O1'])

    def test_sum(self):
        """Test of sum!"""
        self.assertEqual(self.st1.sum('whole'), 26)
        npt.assert_equal(self.st1.sum('sample'), np.array([12, 14]))
        npt.assert_equal(self.st1.sum('observation'), np.array([11, 15]))

        exp = np.array([3.0])
        obs = self.single_sample_st.sum('sample')
        self.assertEqual(obs, exp)

        exp = np.array([3.0])
        obs = self.single_obs_st.sum('observation')
        self.assertEqual(obs, exp)

    def test_reduce(self):
        """Reduce method"""
        f = lambda x, y: x * 2 + y
        npt.assert_equal(self.st1.reduce(f, 'sample'), np.array([17, 20]))
        npt.assert_equal(self.st1.reduce(f, 'observation'), np.array([16, 22]))

    def test_transpose(self):
        """Should transpose a sparse table"""
        obs = self.st1.transpose()

        npt.assert_equal(obs.sample_ids, self.st1.observation_ids)
        npt.assert_equal(obs.observation_ids, self.st1.sample_ids)
        npt.assert_equal(obs.sample_data('1'), self.st1.observation_data('1'))
        npt.assert_equal(obs.sample_data('2'), self.st1.observation_data('2'))
        self.assertEqual(obs.transpose(), self.st1)

        obs = self.st_rich.transpose()

        npt.assert_equal(obs.sample_ids, self.st_rich.observation_ids)
        npt.assert_equal(obs.observation_ids, self.st_rich.sample_ids)
        self.assertEqual(obs.sample_metadata,
                         self.st_rich.observation_metadata)
        self.assertEqual(obs.observation_metadata,
                         self.st_rich.sample_metadata)
        npt.assert_equal(obs.sample_data('1'),
                         self.st_rich.observation_data('1'))
        npt.assert_equal(obs.sample_data('2'),
                         self.st_rich.observation_data('2'))
        self.assertEqual(obs.transpose(), self.st_rich)

    def test_sort_order(self):
        """sorts tables by arbitrary order"""
        # sort by observations arbitrary order
        vals = {(0, 0): 7, (0, 1): 8, (1, 0): 5, (1, 1): 6}
        exp = Table(to_sparse(vals), ['a', 'b'], ['2', '1'])
        obs = self.st1.sort_order(['2', '1'], axis='observation')
        self.assertEqual(obs, exp)
        # sort by observations arbitrary order
        vals = {(0, 0): 6, (0, 1): 5,
                (1, 0): 8, (1, 1): 7}
        exp = Table(to_sparse(vals), ['b', 'a'], ['1', '2'])
        obs = self.st1.sort_order(['b', 'a'])
        self.assertEqual(obs, exp)
        # raises an error if a invalid axis is passed
        with self.assertRaises(UnknownAxisError):
            self.st1.sort_order(['b', 'a'], axis='foo')

    def test_sort(self):
        """table sorted by a function and provided axis"""
        # sort by samples by a function
        sort_f = sorted
        data_in = nparray_to_sparse(
            np.array([[1, 2, 3, 8], [4, 5, 6, 9], [7, 8, 9, 11]]))
        t = Table(data_in, ['c', 'a', 'b', 'd'], [2, 1, 3])
        exp_data = nparray_to_sparse(
            np.array([[2, 3, 1, 8], [5, 6, 4, 9], [8, 9, 7, 11]]))
        exp = Table(exp_data, ['a', 'b', 'c', 'd'], [2, 1, 3])
        obs = t.sort(sort_f=sort_f)
        self.assertEqual(obs, exp)
        # sort by observation ids by a function
        sort_f = sorted
        data_in = nparray_to_sparse(
            np.array([[1, 2, 3, 8], [4, 5, 6, 9], [7, 8, 9, 11]]), float)
        t = Table(data_in, ['c', 'a', 'b', 'd'], [2, 1, 3])
        exp_data = nparray_to_sparse(
            np.array([[4, 5, 6, 9], [1, 2, 3, 8], [7, 8, 9, 11]]), float)
        exp = Table(exp_data, ['c', 'a', 'b', 'd'], [1, 2, 3])
        obs = t.sort(sort_f=sort_f, axis='observation')
        self.assertEqual(obs, exp)
        # raises an error if a invalid axis is passed
        with self.assertRaises(UnknownAxisError):
            t.sort(axis='foo')

    def test_eq(self):
        """sparse equality"""
        self.assertTrue(self.st1 == self.st2)
        self.st1.observation_ids = np.array(["1", "2", "3"], dtype=object)
        self.assertFalse(self.st1 == self.st2)

        self.st1.observation_ids = self.st2.observation_ids
        self.st1._data = nparray_to_sparse(np.array([[1, 2], [10, 20]]))
        self.assertFalse(self.st1 == self.st2)

    def test_data_equality(self):
        """check equality between tables"""
        self.assertTrue(self.st1._data_equality(self.st2._data))
        self.assertTrue(self.st1._data_equality(self.st1._data))
        self.assertFalse(self.st1._data_equality(self.st3._data))

    def test_nonzero(self):
        """Return a list of nonzero positions"""
        data = {(0, 0): 5, (0, 1): 6, (0, 2): 0, (0, 3): 3,
                (1, 0): 0, (1, 1): 7, (1, 2): 0, (1, 3): 8,
                (2, 0): 1, (2, 1): -1, (2, 2): 0, (2, 3): 0}
        st = Table(to_sparse(data), ['a', 'b', 'c', 'd'], ['1', '2', '3'])
        exp = [('1', 'a'), ('1', 'b'), ('1', 'd'), ('2', 'b'), ('2', 'd'),
               ('3', 'a'), ('3', 'b')]
        obs = list(st.nonzero())
        self.assertEqual(obs, exp)

    def test_nonzero_counts(self):
        """Returns nonzero counts over an axis"""
        data = {(0, 0): 5, (0, 1): 6, (0, 2): 0, (0, 3): 3,
                (1, 0): 0, (1, 1): 7, (1, 2): 0, (1, 3): 8,
                (2, 0): 1, (2, 1): -1, (2, 2): 0, (2, 3): 0}
        st = Table(to_sparse(data), ['a', 'b', 'c', 'd'], ['1', '2', '3'])

        exp_samp = np.array([6, 12, 0, 11])
        exp_obs = np.array([14, 15, 0])
        exp_whole = np.array([29])

        obs_samp = st.nonzero_counts('sample')
        obs_obs = st.nonzero_counts('observation')
        obs_whole = st.nonzero_counts('whole')

        npt.assert_equal(obs_samp, exp_samp)
        npt.assert_equal(obs_obs, exp_obs)
        npt.assert_equal(obs_whole, exp_whole)

    def test_nonzero_counts_binary(self):
        """Returns nonzero counts over an axis"""
        data = {(0, 0): 5, (0, 1): 6, (0, 2): 0, (0, 3): 3,
                (1, 0): 0, (1, 1): 7, (1, 2): 0, (1, 3): 8,
                (2, 0): 1, (2, 1): -1, (2, 2): 0, (2, 3): 0}
        st = Table(to_sparse(data), ['a', 'b', 'c', 'd'], ['1', '2', '3'])

        exp_samp = np.array([2, 3, 0, 2])
        exp_obs = np.array([3, 2, 2])
        exp_whole = np.array([7])

        obs_samp = st.nonzero_counts('sample', binary=True)
        obs_obs = st.nonzero_counts('observation', binary=True)
        obs_whole = st.nonzero_counts('whole', binary=True)

        npt.assert_equal(obs_samp, exp_samp)
        npt.assert_equal(obs_obs, exp_obs)
        npt.assert_equal(obs_whole, exp_whole)

    def test_merge(self):
        """Merge two tables"""
        u = 'union'
        i = 'intersection'

        # test 1
        data = to_sparse({(0, 0): 10, (0, 1): 12, (1, 0): 14, (1, 1): 16})
        exp = Table(data, ['a', 'b'], ['1', '2'])
        obs = self.st1.merge(self.st1, sample=u, observation=u)
        self.assertEqual(obs, exp)

        # test 2
        data = to_sparse(
            {(0, 0): 5, (0, 1): 6, (0, 2): 0, (1, 0): 7, (1, 1): 9, (1, 2): 2,
             (2, 0): 0, (2, 1): 3, (2, 2): 4})
        exp = Table(data, ['a', 'b', 'c'], ['1', '2', '3'])
        obs = self.st1.merge(self.st3, sample=u, observation=u)
        self.assertEqual(obs, exp)

        # test 3
        data = to_sparse({(0, 0): 5, (0, 1): 6, (0, 2): 0, (0, 3): 0,
                          (1, 0): 7, (1, 1): 8, (1, 2): 0, (1, 3): 0,
                          (2, 0): 0, (2, 1): 0, (2, 2): 1, (2, 3): 2,
                          (3, 0): 0, (3, 1): 0, (3, 2): 3, (3, 3): 4})
        exp = Table(data, ['a', 'b', 'c', 'd'], ['1', '2', '3', '4'])
        obs = self.st1.merge(self.st4, sample=u, observation=u)
        self.assertEqual(obs, exp)

        # test 4
        data = to_sparse({(0, 0): 10, (0, 1): 12, (1, 0): 14, (1, 1): 16})
        exp = Table(data, ['a', 'b'], ['1', '2'])
        obs = self.st1.merge(self.st1, sample=i, observation=i)
        self.assertEqual(obs, exp)

        # test 5
        exp = Table(to_sparse({(0, 0): 9}), ['b'], ['2'])
        obs = self.st1.merge(self.st3, sample=i, observation=i)
        self.assertEqual(obs, exp)

        # test 6
        self.assertRaises(TableException, self.st1.merge, self.st4, i, i)

        # test 7
        data = to_sparse({(0, 0): 10, (0, 1): 12, (1, 0): 14, (1, 1): 16})
        exp = Table(data, ['a', 'b'], ['1', '2'])
        obs = self.st1.merge(self.st1, sample=i, observation=u)
        self.assertEqual(obs, exp)

        # test 8
        data = to_sparse({(0, 0): 6, (1, 0): 9, (2, 0): 3})
        exp = Table(data, ['b'], ['1', '2', '3'])
        obs = self.st1.merge(self.st3, sample=i, observation=u)
        self.assertEqual(obs, exp)

        # test 9
        self.assertRaises(TableException, self.st1.merge, self.st4, i, u)

        # test 10
        data = to_sparse({(0, 0): 10, (0, 1): 12, (1, 0): 14, (1, 1): 16})
        exp = Table(data, ['a', 'b'], ['1', '2'])
        obs = self.st1.merge(self.st1, sample=u, observation=i)
        self.assertEqual(obs, exp)

        # test 11
        data = to_sparse({(0, 0): 7, (0, 1): 9, (0, 2): 2})
        exp = Table(data, ['a', 'b', 'c'], ['2'])
        obs = self.st1.merge(self.st3, sample=u, observation=i)
        self.assertEqual(obs, exp)

        # test 12
        self.assertRaises(TableException, self.st1.merge, self.st4, u, i)

    def test_sample_data(self):
        """tested in derived class"""
        exp = np.array([5, 7])
        obs = self.st1.sample_data('a')
        npt.assert_equal(obs, exp)
        self.assertRaises(UnknownIDError, self.st1.sample_data, 'asdasd')

    def test_observation_data(self):
        """tested in derived class"""
        exp = np.array([5, 6])
        obs = self.st1.observation_data('1')
        npt.assert_equal(obs, exp)
        self.assertRaises(UnknownIDError, self.st1.observation_data, 'asdsad')

    def test_delimited_self(self):
        """Print out self in a delimited form"""
        exp = '\n'.join(
            ["# Constructed from biom file",
             "#OTU ID\ta\tb",
             "1\t5.0\t6.0",
             "2\t7.0\t8.0"])
        obs = self.st1.delimited_self()
        self.assertEqual(obs, exp)

        # Test observation_column_name.
        exp = '\n'.join(
            ["# Constructed from biom file",
             "Taxon\ta\tb",
             "1\t5.0\t6.0",
             "2\t7.0\t8.0"])
        obs = self.st1.delimited_self(observation_column_name='Taxon')
        self.assertEqual(obs, exp)

    def test_conv_to_self_type(self):
        """Should convert other to sparse type"""
        exp = lil_matrix((2, 2))
        exp[(0, 0)] = 5
        exp[(0, 1)] = 6
        exp[(1, 0)] = 7
        exp[(1, 1)] = 8
        obs = self.st1._conv_to_self_type(self.vals)
        self.assertEqual((obs != exp).sum(), 0)

        exp = lil_matrix((2, 2))
        exp[(0, 0)] = 5
        exp[(0, 1)] = 7
        exp[(1, 0)] = 6
        exp[(1, 1)] = 8
        obs = self.st1._conv_to_self_type(self.vals, transpose=True)
        self.assertEqual((obs != exp).sum(), 0)

        # passing a single vector
        exp = lil_matrix((1, 3))
        exp[(0, 0)] = 2
        exp[(0, 1)] = 0
        exp[(0, 2)] = 3
        obs = self.st1._conv_to_self_type(np.array([2, 0, 3]))
        self.assertEqual((obs != exp).sum(), 0)

        # passing a list of dicts
        exp = lil_matrix((2, 3))
        exp[(0, 0)] = 5
        exp[(0, 1)] = 6
        exp[(0, 2)] = 7
        exp[(1, 0)] = 8
        exp[(1, 1)] = 9
        exp[(1, 2)] = 10
        obs = self.st1._conv_to_self_type([{(0, 0): 5, (0, 1): 6, (0, 2): 7},
                                           {(1, 0): 8, (1, 1): 9, (1, 2): 10}])
        self.assertEqual((obs != exp).sum(), 0)

    def test_to_dense(self):
        """Should convert a self styled vector to numpy type"""
        input_row = lil_matrix((1, 3))
        input_row[(0, 0)] = 10
        exp = np.array([10.0, 0, 0])
        obs = self.st1._to_dense(input_row)
        npt.assert_equal(obs, exp)

        input_col = lil_matrix((3, 1))
        input_col[(0, 0)] = 12
        exp = np.array([12.0, 0, 0])
        obs = self.st1._to_dense(input_col)
        npt.assert_equal(obs, exp)

        # 1x1
        input_vec = lil_matrix((1, 1))
        input_vec[(0, 0)] = 42
        exp = np.array([42.0])
        obs = self.st1._to_dense(input_vec)
        npt.assert_equal(obs, exp)

    def test_iter(self):
        """Should iterate over samples"""
        exp = [(np.array([5, 7]), 'a', None), (np.array([6, 8]), 'b', None)]
        obs = list(self.st1)
        npt.assert_equal(obs, exp)

    def test_iter_obs(self):
        """Iterate over observations of sparse matrix"""
        r1 = lil_matrix((1, 2))
        r2 = lil_matrix((1, 2))
        r1[(0, 0)] = 5
        r1[(0, 1)] = 6
        r2[(0, 0)] = 7
        r2[(0, 1)] = 8

        exp = [r1.tocsr(), r2.tocsr()]
        obs = list(self.st1._iter_obs())

        for o, e in zip(obs, exp):
            self.assertEqual((o != e).sum(), 0)

    def test_iter_samp(self):
        """Iterate over samples of sparse matrix"""
        c1 = lil_matrix((1, 2))
        c2 = lil_matrix((1, 2))
        c1[(0, 0)] = 5
        c1[(0, 1)] = 7
        c2[(0, 0)] = 6
        c2[(0, 1)] = 8

        exp = [c1.tocsc(), c2.tocsc()]
        obs = list(self.st1._iter_samp())

        for o, e in zip(obs, exp):
            self.assertEqual((o != e).sum(), 0)

    def test_iter_samples(self):
        """Iterates samples"""
        gen = self.st1.iter_samples()
        exp = [(np.array([5, 7]), 'a', None), (np.array([6, 8]), 'b', None)]
        obs = list(gen)
        npt.assert_equal(obs, exp)

        gen = self.st_rich.iter_samples()
        exp = [(np.array([5, 7]), 'a', {'barcode': 'aatt'}),
               (np.array([6, 8]), 'b', {'barcode': 'ttgg'})]
        obs = list(gen)
        npt.assert_equal(obs, exp)

        # [[1,2,3],[1,0,2]] isn't yielding column 2 correctly
        vals = {(0, 0): 5, (0, 1): 6, (1, 1): 8}
        st = Table(to_sparse(vals), ['a', 'b'], ['1', '2'])
        gen = st.iter_samples()
        exp = [(np.array([5, 0]), 'a', None), (np.array([6, 8]), 'b', None)]
        obs = list(gen)
        npt.assert_equal(obs, exp)

    def test_iter_observations(self):
        """Iterates observations"""
        gen = self.st1.iter_observations()
        exp = [(np.array([5, 6]), '1', None), (np.array([7, 8]), '2', None)]
        obs = list(gen)
        npt.assert_equal(obs, exp)

        gen = self.st_rich.iter_observations()
        exp = [(np.array([5, 6]), '1', {'taxonomy': ['k__a', 'p__b']}),
               (np.array([7, 8]), '2', {'taxonomy': ['k__a', 'p__c']})]
        obs = list(gen)
        npt.assert_equal(obs, exp)

    def test_iter_sample_data(self):
        """Iterates data by samples"""
        gen = self.st1.iter_sample_data()
        exp = [np.array([5, 7]), np.array([6, 8])]
        obs = list(gen)
        npt.assert_equal(obs, exp)

        gen = self.st_rich.iter_sample_data()
        exp = [np.array([5, 7]), np.array([6, 8])]
        obs = list(gen)
        npt.assert_equal(obs, exp)

        # [[1,2,3],[1,0,2]] isn't yielding column 2 correctly
        vals = {(0, 0): 5, (0, 1): 6, (1, 1): 8}
        st = Table(to_sparse(vals), ['a', 'b'], ['1', '2'])
        gen = st.iter_sample_data()
        exp = [np.array([5, 0]), np.array([6, 8])]
        obs = list(gen)
        npt.assert_equal(obs, exp)

    def test_iter_sample_data_single_obs(self):
        """Iterates data by samples with a single observation."""
        exp = [np.array([2.0]), np.array([0.0]), np.array([1.0])]
        obs = list(self.single_obs_st.iter_sample_data())
        # We test this way to make sure the observed value is a single element
        # array instead of a numpy scalar.
        for o, e in zip(obs, exp):
            self.assertEqual(o, e)

    def test_iter_observation_data(self):
        """Iterates data by observations"""
        gen = self.st1.iter_observation_data()
        exp = [np.array([5, 6]), np.array([7, 8])]
        obs = list(gen)
        npt.assert_equal(obs, exp)

        gen = self.st_rich.iter_observation_data()
        exp = [np.array([5, 6]), np.array([7, 8])]
        obs = list(gen)
        npt.assert_equal(obs, exp)

    def test_iter_observation_data_single_sample(self):
        """Iterates data by observations from a single sample."""
        exp = [np.array([2.0]), np.array([0.0]), np.array([1.0])]
        obs = list(self.single_sample_st.iter_observation_data())
        for o, e in zip(obs, exp):
            self.assertEqual(o, e)

    def test_filter_sample_id(self):
        f = lambda id_, md: id_ == 'a'

        values = csr_matrix(np.array([[5.],
                                      [7.]]))
        exp_table = Table(values, ['a'], ['1', '2'],
                          [{'barcode': 'aatt'}],
                          [{'taxonomy': ['k__a', 'p__b']},
                           {'taxonomy': ['k__a', 'p__c']}])

        table = self.st_rich
        table.filter(f, 'sample')
        self.assertEqual(table, exp_table)

    def test_filter_sample_metadata(self):
        f = lambda id_, md: md['barcode'] == 'ttgg'
        values = csr_matrix(np.array([[6.],
                                      [8.]]))
        exp_table = Table(values, ['b'], ['1', '2'],
                          [{'barcode': 'ttgg'}],
                          [{'taxonomy': ['k__a', 'p__b']},
                           {'taxonomy': ['k__a', 'p__c']}])
        table = self.st_rich
        table.filter(f, 'sample')
        self.assertEqual(table, exp_table)
        
    def test_filter_sample_invert(self):
        f = lambda id_, md: md['barcode'] == 'aatt'
        values = csr_matrix(np.array([[6.],
                                      [8.]]))
        exp_table = Table(values, ['b'], ['1', '2'],
                          [{'barcode': 'ttgg'}],
                          [{'taxonomy': ['k__a', 'p__b']},
                           {'taxonomy': ['k__a', 'p__c']}])
        table = self.st_rich
        table.filter(f, 'sample', invert=True)
        self.assertEqual(table, exp_table)

    def test_filter_sample_remove_everything(self):
        self.assertRaises(TableException,
                          lambda: self.st_rich.filter(lambda id_, md: False,
                                                      'sample'))

    def test_filter_observations_id(self):
        f = lambda id_, md: id_ == '1'
        values = csr_matrix(np.array([[5., 6.]]))
        exp_table = Table(values, ['a', 'b'], ['1'],
                          [{'barcode': 'aatt'}, {'barcode': 'ttgg'}],
                          [{'taxonomy': ['k__a', 'p__b']}])
        table = self.st_rich
        table.filter(f, 'observation')
        self.assertEqual(table, exp_table)

    def test_filter_observations_metadata(self):
        f = lambda id_, md: md['taxonomy'][1] == 'p__c'
        values = csr_matrix(np.array([[7., 8.]]))
        exp_table = Table(values, ['a', 'b'], ['2'],
                          [{'barcode': 'aatt'}, {'barcode': 'ttgg'}],
                          [{'taxonomy': ['k__a', 'p__c']}])
        table = self.st_rich
        table.filter(f, 'observation')
        self.assertEqual(table, exp_table)

    def test_filter_observations_invert(self):
        f = lambda id_, md: md['taxonomy'][1] == 'p__c'
        values = csr_matrix(np.array([[5., 6.]]))
        exp_table = Table(values, ['a', 'b'], ['1'],
                          [{'barcode': 'aatt'}, {'barcode': 'ttgg'}],
                          [{'taxonomy': ['k__a', 'p__b']}])
        table = self.st_rich
        table.filter(f, 'observation', invert=True)
        self.assertEqual(table, exp_table)

    def test_filter_observations_remove_everything(self):
        self.assertRaises(TableException,
                          lambda: self.st_rich.filter(lambda id_, md: False,
                                                      'observation'))

<<<<<<< HEAD
    def test_transform(self):
        """Transform axis by arbitrary function"""
        # Transform observations by arbitrary function
        def obs_transform_f(v, id, md):
            return where(v >= 7, 1, 0)
=======
    def test_transform_observations(self):
        """Transform observations by arbitrary function"""
        def transform_f(v, id, md):
            return np.where(v >= 7, 1, 0)
>>>>>>> 3ff81bdb
        sp_sd = to_sparse({(0, 0): 0, (0, 1): 0, (1, 0): 1, (1, 1): 1})
        exp = Table(sp_sd, ['a', 'b'], ['1', '2'])
        obs = self.st1.transform(obs_transform_f, axis='observation')
        self.assertEqual(obs, exp)

<<<<<<< HEAD
        # """Transform samples by arbitrary function"""
        def sample_transform_f(v, id, md):
            return where(v >= 6, 1, 0)
=======
    def test_transform_samples(self):
        """Transform samples by arbitrary function"""
        def transform_f(v, id, md):
            return np.where(v >= 6, 1, 0)
>>>>>>> 3ff81bdb
        sp_sd = to_sparse({(0, 0): 0, (0, 1): 1, (1, 0): 1, (1, 1): 1})
        exp = Table(sp_sd, ['a', 'b'], ['1', '2'])
        obs = self.st1.transform(sample_transform_f)
        self.assertEqual(obs, exp)

        # Raises UnknownAxisError if a invalid axis is passed
        with self.assertRaises(UnknownAxisError):
            self.st1.transform(sample_transform_f, axis='foo')

    def test_norm_observation_by_sample(self):
        """normalize observations by sample"""
        data = to_sparse({(0, 0): 2, (0, 1): 0, (1, 0): 6, (1, 1): 1})
        data_exp = to_sparse(
            {(0, 0): 0.25, (0, 1): 0.0, (1, 0): 0.75, (1, 1): 1.0})
        st = Table(data, ['a', 'b'], ['1', '2'])
        exp = Table(data_exp, ['a', 'b'], ['1', '2'])
        obs = st.norm_observation_by_sample()
        self.assertEqual(obs, exp)

    def test_norm_observation_by_metadata(self):
        """normalize observations by sample"""
        data = to_sparse({(0, 0): 6, (0, 1): 0, (1, 0): 6, (1, 1): 1})
        data_exp = to_sparse(
            {(0, 0): 2., (0, 1): 0.0, (1, 0): 3.0, (1, 1): 0.5})
        st = Table(data, ['a', 'b'], ['1', '2'],
                   [{}, {}], [{'CopyNumber': 3}, {'CopyNumber': 2}])
        exp = Table(data_exp, ['a', 'b'], ['1', '2'],
                    [{}, {}], [{'CopyNumber': 3}, {'CopyNumber': 2}])
        obs = st.norm_observation_by_metadata('CopyNumber')
        self.assertEqual(obs, exp)

    def test_norm_sample_by_observation(self):
        """normalize sample by observation"""
        data = to_sparse({(0, 0): 0, (0, 1): 2, (1, 0): 2, (1, 1): 6})
        data_exp = to_sparse(
            {(0, 0): 0.0, (0, 1): 1.0, (1, 0): 0.25, (1, 1): 0.75})
        st = Table(data, ['a', 'b'], ['1', '2'])
        exp = Table(data_exp, ['a', 'b'], ['1', '2'])
        obs = st.norm_sample_by_observation()
        self.assertEqual(obs, exp)

    def test_bin_samples_by_metadata(self):
        """Yield tables binned by sample metadata"""
        f = lambda x: x['age']
        obs_ids = ['a', 'b', 'c', 'd']
        samp_ids = ['1', '2', '3', '4']
        data = {(0, 0): 1, (0, 1): 2, (0, 2): 3, (0, 3): 4,
                (1, 0): 5, (1, 1): 6, (1, 2): 7, (1, 3): 8,
                (2, 0): 8, (2, 1): 9, (2, 2): 10, (2, 3): 11,
                (3, 0): 12, (3, 1): 13, (3, 2): 14, (3, 3): 15}
        obs_md = [{}, {}, {}, {}]
        samp_md = [{'age': 2, 'foo': 10}, {'age': 4}, {'age': 2, 'bar': 5}, {}]
        t = Table(to_sparse(data), samp_ids, obs_ids, samp_md, obs_md)
        obs_bins, obs_tables = unzip(t.bin_samples_by_metadata(f))

        exp_bins = (2, 4, None)
        exp1_data = to_sparse(
            {(0, 0): 1, (0, 1): 3, (1, 0): 5, (1, 1): 7, (2, 0): 8,
             (2, 1): 10, (3, 0): 12, (3, 1): 14})
        exp1_obs_ids = ['a', 'b', 'c', 'd']
        exp1_samp_ids = ['1', '3']
        exp1_obs_md = [{}, {}, {}, {}]
        exp1_samp_md = [{'age': 2, 'foo': 10}, {'age': 2, 'bar': 5}]
        exp1 = Table(exp1_data, exp1_samp_ids, exp1_obs_ids, exp1_samp_md,
                     exp1_obs_md)
        exp2_data = to_sparse({(0, 0): 2, (1, 0): 6, (2, 0): 9, (3, 0): 13})
        exp2_obs_ids = ['a', 'b', 'c', 'd']
        exp2_samp_ids = ['2']
        exp2_obs_md = [{}, {}, {}, {}]
        exp2_samp_md = [{'age': 4}]
        exp2 = Table(exp2_data, exp2_samp_ids, exp2_obs_ids, exp2_samp_md,
                     exp2_obs_md)
        exp3_data = to_sparse({(0, 0): 4, (1, 0): 8, (2, 0): 11, (3, 0): 15})
        exp3_obs_ids = ['a', 'b', 'c', 'd']
        exp3_samp_ids = ['4']
        exp3_obs_md = [{}, {}, {}, {}]
        exp3_samp_md = [{'age': None}]
        exp3 = Table(exp3_data, exp3_samp_ids, exp3_obs_ids, exp3_samp_md,
                     exp3_obs_md)
        exp_tables = (exp1, exp2, exp3)

        exp1_idx = obs_bins.index(exp_bins[0])
        exp2_idx = obs_bins.index(exp_bins[1])
        exp3_idx = obs_bins.index(exp_bins[2])
        obs_sort = (obs_bins[exp1_idx], obs_bins[exp2_idx], obs_bins[exp3_idx])
        self.assertEqual(obs_sort, exp_bins)
        obs_sort = (obs_tables[exp1_idx], obs_tables[exp2_idx],
                    obs_tables[exp3_idx])

        self.assertEqual(obs_sort, exp_tables)

        # We should get the same table type back.
        exp_types = (Table, Table, Table)
        obs_sort = (type(obs_tables[exp1_idx]), type(obs_tables[exp2_idx]),
                    type(obs_tables[exp3_idx]))
        self.assertEqual(obs_sort, exp_types)

        # Test passing a different constructor. We should get the same data
        # equality, but different table types.
        obs_bins, obs_tables = unzip(t.bin_samples_by_metadata(f))

        obs_sort = (obs_bins[exp1_idx], obs_bins[exp2_idx], obs_bins[exp3_idx])
        self.assertEqual(obs_sort, exp_bins)
        obs_sort = (obs_tables[exp1_idx], obs_tables[exp2_idx],
                    obs_tables[exp3_idx])
        self.assertEqual(obs_sort, exp_tables)
        exp_types = (Table, Table, Table)
        obs_sort = (type(obs_tables[exp1_idx]), type(obs_tables[exp2_idx]),
                    type(obs_tables[exp3_idx]))
        self.assertEqual(obs_sort, exp_types)

    def test_bin_observations_by_metadata(self):
        """Yield tables binned by observation metadata"""
        def make_level_f(level):
            def f(metadata):
                return metadata['taxonomy'][:level]
            return f

        func_king = make_level_f(1)
        func_phy = make_level_f(2)

        obs_ids = ['a', 'b', 'c']
        samp_ids = [1, 2, 3]
        data = to_sparse({(0, 0): 1, (0, 1): 2, (0, 2): 3,
                          (1, 0): 4, (1, 1): 5, (1, 2): 6,
                          (2, 0): 7, (2, 1): 8, (2, 2): 9})
        obs_md = [{"taxonomy": ['k__a', 'p__b', 'c__c']},
                  {"taxonomy": ['k__a', 'p__b', 'c__d']},
                  {"taxonomy": ['k__a', 'p__c', 'c__e']}]
        t = Table(data, samp_ids, obs_ids, observation_metadata=obs_md)

        exp_king_obs_ids = ['a', 'b', 'c']
        exp_king_samp_ids = [1, 2, 3]
        exp_king_obs_md = [{"taxonomy": ['k__a', 'p__b', 'c__c']},
                           {"taxonomy": ['k__a', 'p__b', 'c__d']},
                           {"taxonomy": ['k__a', 'p__c', 'c__e']}]
        exp_king = Table(data, exp_king_samp_ids, exp_king_obs_ids,
                         observation_metadata=exp_king_obs_md)
        obs_bins, obs_king = unzip(t.bin_observations_by_metadata(func_king))

        self.assertEqual(obs_king, [exp_king])
        self.assertEqual(obs_bins, [tuple(['k__a'])])
        self.assertEqual(type(obs_king[0]), type(exp_king))

        obs_bins, obs_king = unzip(t.bin_observations_by_metadata(func_king))
        self.assertEqual(obs_king, [exp_king])
        self.assertEqual(obs_bins, [tuple(['k__a'])])
        self.assertEqual(type(obs_king[0]), Table)

        exp_phy1_obs_ids = ['a', 'b']
        exp_phy1_samp_ids = [1, 2, 3]
        exp_phy1_data = np.array([[1, 2, 3], [4, 5, 6]])
        exp_phy1_data = to_sparse({(0, 0): 1, (0, 1): 2, (0, 2): 3,
                                   (1, 0): 4, (1, 1): 5, (1, 2): 6})
        exp_phy1_obs_md = [{"taxonomy": ['k__a', 'p__b', 'c__c']},
                           {"taxonomy": ['k__a', 'p__b', 'c__d']}]
        exp_phy1 = Table(exp_phy1_data, exp_phy1_samp_ids,
                         exp_phy1_obs_ids,
                         observation_metadata=exp_phy1_obs_md)
        exp_phy2_obs_ids = ['c']
        exp_phy2_samp_ids = [1, 2, 3]
        exp_phy2_data = to_sparse({(0, 0): 7, (0, 1): 8, (0, 2): 9})
        exp_phy2_obs_md = [{"taxonomy": ['k__a', 'p__c', 'c__e']}]
        exp_phy2 = Table(exp_phy2_data, exp_phy2_samp_ids, exp_phy2_obs_ids,
                         observation_metadata=exp_phy2_obs_md)
        obs_bins, obs_phy = unzip(t.bin_observations_by_metadata(func_phy))
        self.assertEqual(obs_phy, [exp_phy1, exp_phy2])
        self.assertEqual(obs_bins, [('k__a', 'p__b'), ('k__a', 'p__c')])

    def test_get_table_density(self):
        """Test correctly computes density of table."""
        # Perfectly dense tables.
        npt.assert_almost_equal(self.st1.get_table_density(), 1.0)
        npt.assert_almost_equal(self.st3.get_table_density(), 1.0)
        npt.assert_almost_equal(self.st_rich.get_table_density(), 1.0)

        # Empty table (no dimensions).
        npt.assert_almost_equal(self.empty_st.get_table_density(), 0.0)

        # Tables with some zeros.
        npt.assert_almost_equal(self.st5.get_table_density(), 0.5)

        # Tables with all zeros (with dimensions).
        npt.assert_almost_equal(self.st6.get_table_density(), 0.0)

        # Tables with some zeros explicitly defined.
        npt.assert_almost_equal(self.st7.get_table_density(), 0.75)


class SparseOTUTableTests(TestCase):

    def setUp(self):
        self.vals = {(0, 0): 5, (1, 0): 7, (1, 1): 8}
        self.sot_min = Table(
            to_sparse(self.vals, dtype=int), ['a', 'b'], ['1', '2'])
        self.sot_rich = Table(to_sparse(self.vals, dtype=int),
                              ['a', 'b'], ['1', '2'],
                              [{'barcode': 'aatt'}, {'barcode': 'ttgg'}],
                              [{'taxonomy': ['k__a', 'p__b']},
                               {'taxonomy': ['k__a', 'p__c']}])
        self.float_table = Table(to_sparse({(0, 1): 2.5, (0, 2): 3.4,
                                            (1, 0): 9.3, (1, 1): 10.23,
                                            (1, 2): 2.2}),
                                 ['a', 'b', 'c'], ['1', '2'])

    def test_get_biom_format_object_no_generated_by(self):
        """Should raise without a generated_by string"""
        self.assertRaises(
            TableException,
            self.sot_min.get_biom_format_object,
            None)
        self.assertRaises(TableException,
                          self.sot_min.get_biom_format_object, 10)

    def test_get_biom_format_object_minimal(self):
        """Should return a dictionary of the minimal table in Biom format."""
        exp = {'rows': [{'id': '1', 'metadata': None},
                        {'id': '2', 'metadata': None}],
               'format': 'Biological Observation Matrix 1.0.0',
               'data': [[0, 0, 5.0], [1, 0, 7.0], [1, 1, 8.0]],
               'columns': [{'id': 'a', 'metadata': None},
                           {'id': 'b', 'metadata': None}],
               'shape': [2, 2],
               'format_url': __url__,
               'id': None,
               'generated_by': 'foo',
               'matrix_element_type': 'int'}
        obs = self.sot_min.get_biom_format_object('foo')
        del obs['date']
        self.assertEqual(obs, exp)

    def test_get_biom_format_object_rich(self):
        """Should return a dictionary of the rich table in Biom format."""
        exp = {
            'rows': [{'id': '1', 'metadata': {'taxonomy': ['k__a', 'p__b']}},
                     {'id': '2', 'metadata': {'taxonomy': ['k__a', 'p__c']}}],
            'format': 'Biological Observation Matrix 1.0.0',
            'data': [[0, 0, 5.0], [1, 0, 7.0], [1, 1, 8.0]],
            'columns': [{'id': 'a', 'metadata': {'barcode': 'aatt'}},
                        {'id': 'b', 'metadata': {'barcode': 'ttgg'}}],
            'shape': [2, 2],
            'format_url': __url__,
            'id': None,
            'generated_by': 'foo',
            'matrix_element_type': 'int'}
        obs = self.sot_rich.get_biom_format_object('foo')
        del obs['date']
        self.assertEqual(obs, exp)

    def test_get_biom_format_object_float(self):
        """Should return a dictionary of the table with float values."""
        exp = {'rows': [{'id': '1', 'metadata': None},
                        {'id': '2', 'metadata': None}],
               'format': 'Biological Observation Matrix 1.0.0',
               'data': [[0, 1, 2.5],
                        [0, 2, 3.3999999999999999],
                        [1, 0, 9.3000000000000007],
                        [1, 1, 10.23],
                        [1, 2, 2.2000000000000002]],
               'columns': [{'id': 'a', 'metadata': None},
                           {'id': 'b', 'metadata': None},
                           {'id': 'c', 'metadata': None}],
               'shape': [2, 3],
               'format_url': __url__,
               'generated_by': 'foo',
               'id': None,
               'matrix_element_type': 'float'}
        obs = self.float_table.get_biom_format_object('foo')
        del obs['date']
        self.assertEqual(obs, exp)


class SupportTests2(TestCase):

    def test_coo_arrays_to_sparse(self):
        """convert (values, (row, col)) to scipy"""
        n_rows, n_cols = 3, 4
        exp_d = lil_matrix((n_rows, n_cols))
        exp_d[(0, 0)] = 10
        exp_d[(1, 3)] = 5
        exp_d[(2, 1)] = 2
        exp_d = exp_d.tocoo()
        exp = lil_matrix((n_rows, n_cols))
        exp[(0, 0)] = 10
        exp[(1, 3)] = 5
        exp[(2, 1)] = 2
        data = (np.array([5.0, 2.0, 10.0]),
                (np.array([1, 2, 0]),
                 np.array([3, 1, 0])))
        obs = coo_arrays_to_sparse(data, shape=(n_rows, n_cols))
        self.assertEqual((obs != exp).sum(), 0)

    def test_list_list_to_sparse(self):
        """convert [[row,col,value], ...] to scipy"""
        input = [[0, 0, 1], [1, 1, 5.0], [0, 2, 6]]
        exp = lil_matrix((2, 3))
        exp[(0, 0)] = 1.0
        exp[(1, 1)] = 5.0
        exp[(0, 2)] = 6
        obs = list_list_to_sparse(input)
        self.assertEqual((obs != exp).sum(), 0)

    def test_nparray_to_sparse(self):
        """Convert nparray to sparse"""
        input = np.array([[1, 2, 3, 4], [-1, 6, 7, 8], [9, 10, 11, 12]])
        exp = lil_matrix((3, 4))
        exp[(0, 0)] = 1
        exp[(0, 1)] = 2
        exp[(0, 2)] = 3
        exp[(0, 3)] = 4
        exp[(1, 0)] = -1
        exp[(1, 1)] = 6
        exp[(1, 2)] = 7
        exp[(1, 3)] = 8
        exp[(2, 0)] = 9
        exp[(2, 1)] = 10
        exp[(2, 2)] = 11
        exp[(2, 3)] = 12
        obs = nparray_to_sparse(input)
        self.assertEqual((obs != exp).sum(), 0)

    def test_list_dict_to_sparse(self):
        """Take a list of dicts and condense down to a single dict"""
        input = [{(0, 0): 10, (0, 1): 2}, {(1, 2): 15}, {(0, 3): 7}]
        exp = lil_matrix((3, 4))
        exp[(0, 0)] = 10
        exp[(0, 1)] = 2
        exp[(1, 2)] = 15
        exp[(2, 3)] = 7
        obs = list_dict_to_sparse(input)
        self.assertEqual((obs != exp).sum(), 0)

    def test_dict_to_sparse(self):
        """Take a dict and convert to sparse"""
        input = {(0, 1): 5, (1, 0): 2, (2, 1): 6}
        exp = lil_matrix((3, 2))
        exp[(0, 1)] = 5
        exp[(1, 0)] = 2
        exp[(2, 1)] = 6
        obs = dict_to_sparse(input)
        self.assertEqual((obs != exp).sum(), 0)

    def test_to_sparse(self):
        """Convert to expected sparse types"""
        vals = {(0, 0): 5, (0, 1): 6, (1, 0): 7, (1, 1): 8}
        obs = to_sparse(vals)
        exp = lil_matrix((2, 2))
        exp[(0, 0)] = 5
        exp[(0, 1)] = 6
        exp[(1, 0)] = 7
        exp[(1, 1)] = 8
        self.assertEqual((obs != exp).sum(), 0)

        input = {(0, 1): 5, (10, 8): -1.23}

        exp = lil_matrix((11, 9))
        exp[(0, 1)] = 5
        exp[(10, 8)] = -1.23
        obs = to_sparse(input)
        self.assertEqual((obs != exp).sum(), 0)

        # test transpose
        exp = lil_matrix((9, 11))
        exp[(1, 0)] = 5
        exp[(8, 10)] = -1.23
        obs = to_sparse(input, transpose=True)
        self.assertEqual((obs != exp).sum(), 0)

        # passing a list of dicts, transpose
        exp = lil_matrix((3, 2))
        exp[(0, 0)] = 5.0
        exp[(1, 0)] = 6.0
        exp[(2, 0)] = 7.0
        exp[(0, 1)] = 8.0
        exp[(1, 1)] = 9.0
        exp[(2, 1)] = 10.0
        obs = to_sparse([{(0, 0): 5, (0, 1): 6, (0, 2): 7},
                         {(1, 0): 8, (1, 1): 9, (1, 2): 10}],
                        transpose=True)
        self.assertEqual((obs != exp).sum(), 0)

        # passing a list of lil_matrix
        exp = lil_matrix((2, 3))
        exp[(0, 0)] = 5
        exp[(0, 1)] = 6
        exp[(0, 2)] = 7
        exp[(1, 0)] = 8
        exp[(1, 1)] = 9
        exp[(1, 2)] = 10
        row1 = lil_matrix((1, 3))
        row1[(0, 0)] = 5
        row1[(0, 1)] = 6
        row1[(0, 2)] = 7
        row2 = lil_matrix((1, 3))
        row2[(0, 0)] = 8
        row2[(0, 1)] = 9
        row2[(0, 2)] = 10
        obs = to_sparse([row1, row2])
        self.assertEqual((obs != exp).sum(), 0)

        # test empty set
        exp = lil_matrix((0, 0))
        obs = to_sparse([])
        self.assertEqual((obs != exp).sum(), 0)

    def test_list_nparray_to_sparse(self):
        """lists of nparrays to sparse"""
        ins = [np.array([0, 2, 1, 0]), np.array([1, 0, 0, 1])]
        exp = lil_matrix((2, 4))
        exp[(0, 1)] = 2
        exp[(0, 2)] = 1
        exp[(1, 0)] = 1
        exp[(1, 3)] = 1
        obs = list_nparray_to_sparse(ins)
        self.assertEqual((obs != exp).sum(), 0)

    def test_list_sparse_to_sparse(self):
        """list of lil_matrix to sparse"""
        ins = [lil_matrix((1, 4)), lil_matrix((1, 4))]
        ins[0][0, 0] = 5
        ins[0][0, 1] = 10
        ins[1][0, 2] = 1
        ins[1][0, 3] = 2
        exp = lil_matrix((2, 4))
        exp[0, 0] = 5
        exp[0, 1] = 10
        exp[1, 2] = 1
        exp[1, 3] = 2
        obs = list_sparse_to_sparse(ins)
        self.assertEqual((obs != exp).sum(), 0)

if __name__ == '__main__':
    main()<|MERGE_RESOLUTION|>--- conflicted
+++ resolved
@@ -1329,33 +1329,19 @@
                           lambda: self.st_rich.filter(lambda id_, md: False,
                                                       'observation'))
 
-<<<<<<< HEAD
     def test_transform(self):
         """Transform axis by arbitrary function"""
         # Transform observations by arbitrary function
         def obs_transform_f(v, id, md):
-            return where(v >= 7, 1, 0)
-=======
-    def test_transform_observations(self):
-        """Transform observations by arbitrary function"""
-        def transform_f(v, id, md):
             return np.where(v >= 7, 1, 0)
->>>>>>> 3ff81bdb
         sp_sd = to_sparse({(0, 0): 0, (0, 1): 0, (1, 0): 1, (1, 1): 1})
         exp = Table(sp_sd, ['a', 'b'], ['1', '2'])
         obs = self.st1.transform(obs_transform_f, axis='observation')
         self.assertEqual(obs, exp)
 
-<<<<<<< HEAD
         # """Transform samples by arbitrary function"""
         def sample_transform_f(v, id, md):
-            return where(v >= 6, 1, 0)
-=======
-    def test_transform_samples(self):
-        """Transform samples by arbitrary function"""
-        def transform_f(v, id, md):
             return np.where(v >= 6, 1, 0)
->>>>>>> 3ff81bdb
         sp_sd = to_sparse({(0, 0): 0, (0, 1): 1, (1, 0): 1, (1, 1): 1})
         exp = Table(sp_sd, ['a', 'b'], ['1', '2'])
         obs = self.st1.transform(sample_transform_f)
